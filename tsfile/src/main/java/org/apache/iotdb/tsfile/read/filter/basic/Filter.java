--- conflicted
+++ resolved
@@ -18,10 +18,7 @@
  */
 package org.apache.iotdb.tsfile.read.filter.basic;
 
-<<<<<<< HEAD
-=======
 import java.io.DataOutputStream;
->>>>>>> 6c9bfce9
 import java.nio.ByteBuffer;
 import org.apache.iotdb.tsfile.file.metadata.statistics.Statistics;
 import org.apache.iotdb.tsfile.read.filter.factory.FilterSerializeId;
@@ -70,19 +67,9 @@
 
   Filter clone();
 
-<<<<<<< HEAD
-  default ByteBuffer serialize() {
-    return null;
-  }
-
-  default void deserialize(ByteBuffer buffer) {
-
-  }
-=======
   void serialize(DataOutputStream outputStream);
 
   void deserialize(ByteBuffer buffer);
 
   FilterSerializeId getSerializeId();
->>>>>>> 6c9bfce9
 }