<?xml version="1.0" encoding="UTF-8"?>
<!--

    Licensed to the Apache Software Foundation (ASF) under one
    or more contributor license agreements.  See the NOTICE file
    distributed with this work for additional information
    regarding copyright ownership.  The ASF licenses this file
    to you under the Apache License, Version 2.0 (the
    "License"); you may not use this file except in compliance
    with the License.  You may obtain a copy of the License at

        http://www.apache.org/licenses/LICENSE-2.0

    Unless required by applicable law or agreed to in writing,
    software distributed under the License is distributed on an
    "AS IS" BASIS, WITHOUT WARRANTIES OR CONDITIONS OF ANY
    KIND, either express or implied.  See the License for the
    specific language governing permissions and limitations
    under the License.

-->
<configuration debug="false">
    <property name="LOG_PATH" value="target/logs"/>
    <!-- prevent logback from outputting its own status at the start of every log -->
    <statusListener class="ch.qos.logback.core.status.NopStatusListener"/>
    <appender class="ch.qos.logback.core.ConsoleAppender" name="stdout">
        <Target>System.out</Target>
        <encoder>
            <pattern>%-5p [%d] [%thread] %C:%L - %m %n</pattern>
            <charset>utf-8</charset>
        </encoder>
        <filter class="ch.qos.logback.classic.filter.ThresholdFilter">
            <level>INFO</level>
        </filter>
    </appender>
    <!--<logger name="org.apache.iotdb.db.utils.OpenFileNumUtil" level="debug" />-->
    <!--<logger name="org.apache.iotdb.db.utils.OpenFileNumUtilTest" level="debug" />-->
<<<<<<< HEAD
    <logger name="org.apache.iotdb.db.integration.IoTDBMergeTest" level="INFO"/>
    <root level="ERROR">
=======
    <!-- do not print "Can't get the cpu ratio,because this OS:mac os x is not support in test"-->
    <logger name="org.apache.iotdb.db.metrics.server.ServerArgument" level="ERROR"/>
    <!-- enable me if you want to monitor when files are opened and closed.
    <logger name="FileMonitor" level="info"/>
    -->
    <logger name="org.apache.iotdb.db.engine.merge" level="DEBUG"/>
    <logger name="org.eclipse.jetty.util.thread.QueuedThreadPool" level="DEBUG"/>
    <logger name="org.apache.iotdb.db.service.MetricsService" level="INFO"/>
    <logger name="org.apache.iotdb.db.engine.flush.FlushManager" level="INFO"/>
    <logger name="org.apache.iotdb.db.integration.IoTDBMergeTest" level="INFO"/>
    <root level="WARN">
>>>>>>> 9855f06f
        <appender-ref ref="stdout"/>
    </root>
</configuration><|MERGE_RESOLUTION|>--- conflicted
+++ resolved
@@ -35,10 +35,6 @@
     </appender>
     <!--<logger name="org.apache.iotdb.db.utils.OpenFileNumUtil" level="debug" />-->
     <!--<logger name="org.apache.iotdb.db.utils.OpenFileNumUtilTest" level="debug" />-->
-<<<<<<< HEAD
-    <logger name="org.apache.iotdb.db.integration.IoTDBMergeTest" level="INFO"/>
-    <root level="ERROR">
-=======
     <!-- do not print "Can't get the cpu ratio,because this OS:mac os x is not support in test"-->
     <logger name="org.apache.iotdb.db.metrics.server.ServerArgument" level="ERROR"/>
     <!-- enable me if you want to monitor when files are opened and closed.
@@ -50,7 +46,6 @@
     <logger name="org.apache.iotdb.db.engine.flush.FlushManager" level="INFO"/>
     <logger name="org.apache.iotdb.db.integration.IoTDBMergeTest" level="INFO"/>
     <root level="WARN">
->>>>>>> 9855f06f
         <appender-ref ref="stdout"/>
     </root>
 </configuration>