/*
 * Licensed to the Apache Software Foundation (ASF) under one
 * or more contributor license agreements.  See the NOTICE file
 * distributed with this work for additional information
 * regarding copyright ownership.  The ASF licenses this file
 * to you under the Apache License, Version 2.0 (the
 * "License"); you may not use this file except in compliance
 * with the License.  You may obtain a copy of the License at
 *
 *     http://www.apache.org/licenses/LICENSE-2.0
 *
 * Unless required by applicable law or agreed to in writing,
 * software distributed under the License is distributed on an
 * "AS IS" BASIS, WITHOUT WARRANTIES OR CONDITIONS OF ANY
 * KIND, either express or implied.  See the License for the
 * specific language governing permissions and limitations
 * under the License.
 */
package org.apache.iotdb.db.utils;

import static org.junit.Assert.fail;

import java.io.File;
import java.io.IOException;
import java.net.InetSocketAddress;
import java.net.Socket;
import javax.management.remote.JMXConnector;
import javax.management.remote.JMXConnectorFactory;
import javax.management.remote.JMXServiceURL;
import org.apache.commons.io.FileUtils;
import org.apache.iotdb.db.auth.AuthException;
import org.apache.iotdb.db.auth.authorizer.BasicAuthorizer;
import org.apache.iotdb.db.conf.IoTDBConfig;
import org.apache.iotdb.db.conf.IoTDBDescriptor;
import org.apache.iotdb.db.conf.adapter.IoTDBConfigDynamicAdapter;
import org.apache.iotdb.db.conf.directories.DirectoryManager;
import org.apache.iotdb.db.constant.TestConstant;
import org.apache.iotdb.db.engine.StorageEngine;
import org.apache.iotdb.db.engine.cache.ChunkMetadataCache;
import org.apache.iotdb.db.exception.StorageEngineException;
import org.apache.iotdb.db.metadata.MManager;
<<<<<<< HEAD
import org.apache.iotdb.db.monitor.StatMonitor;
import org.apache.iotdb.db.nvm.space.NVMSpaceManager;
=======
>>>>>>> 7e88043e
import org.apache.iotdb.db.query.context.QueryContext;
import org.apache.iotdb.db.query.control.FileReaderManager;
import org.apache.iotdb.db.query.control.QueryResourceManager;
import org.apache.iotdb.db.service.IoTDB;
import org.apache.thrift.transport.TSocket;
import org.apache.thrift.transport.TTransport;
import org.apache.thrift.transport.TTransportException;
import org.slf4j.Logger;
import org.slf4j.LoggerFactory;

/**
 * <p>
 * This class is used for cleaning test environment in unit test and integration test
 * </p>
 */
public class EnvironmentUtils {

  private static final Logger logger = LoggerFactory.getLogger(EnvironmentUtils.class);

  private static IoTDBConfig config = IoTDBDescriptor.getInstance().getConfig();
  private static DirectoryManager directoryManager = DirectoryManager.getInstance();

  public static long TEST_QUERY_JOB_ID = 1;
  public static QueryContext TEST_QUERY_CONTEXT = new QueryContext(TEST_QUERY_JOB_ID);

  private static long oldTsFileThreshold = config.getTsFileSizeThreshold();

  private static int oldMaxMemTableNumber = config.getMaxMemtableNumber();

  private static long oldGroupSizeInByte = config.getMemtableSizeThreshold();

<<<<<<< HEAD
  public static void cleanEnv() throws IOException, StorageEngineException {
    NVMSpaceManager.getInstance().close();
=======
  private static IoTDB daemon;
>>>>>>> 7e88043e

  public static void cleanEnv() throws IOException, StorageEngineException {
    logger.warn("EnvironmentUtil cleanEnv...");
    if (daemon != null) {
      daemon.stop();
      daemon = null;
    }
    QueryResourceManager.getInstance().endQuery(TEST_QUERY_JOB_ID);
    // clear opened file streams
    FileReaderManager.getInstance().closeAndRemoveAllOpenedReaders();

    TTransport transport = new TSocket("127.0.0.1", 6667, 100);
    if (!transport.isOpen()) {
      try {
        transport.open();
        logger.error("stop daemon failed. 6667 can be connected now.");
        transport.close();
      } catch (TTransportException e) {
      }
    }
    //try sync service
    transport = new TSocket("127.0.0.1", 5555, 100);
    if (!transport.isOpen()) {
      try {
        transport.open();
        logger.error("stop Sync daemon failed. 5555 can be connected now.");
        transport.close();
      } catch (TTransportException e) {
      }
    }
    //try jmx connection
    try {
    JMXServiceURL url =
        new JMXServiceURL("service:jmx:rmi:///jndi/rmi://localhost:31999/jmxrmi");
    JMXConnector jmxConnector = JMXConnectorFactory.connect(url);
      logger.error("stop JMX failed. 31999 can be connected now.");
    jmxConnector.close();
    } catch (IOException e) {
      //do nothing
    }
    //try MetricService
    try {
      Socket socket = new Socket();
      socket.connect(new InetSocketAddress("127.0.0.1", 8181));
      logger.error("stop MetricService failed. 8181 can be connected now.");
      socket.close();
    } catch (Exception e) {
      //do nothing
    }

    // clean storage group manager
    if (!StorageEngine.getInstance().deleteAll()) {
      logger.error("Can't close the storage group manager in EnvironmentUtils");
      fail();
    }

    IoTDBDescriptor.getInstance().getConfig().setReadOnly(false);


    // clean cache
    if (config.isMetaDataCacheEnable()) {
      ChunkMetadataCache.getInstance().clear();
    }
    // close metadata
    MManager.getInstance().clear();

    // delete all directory
    cleanAllDir();

    config.setMaxMemtableNumber(oldMaxMemTableNumber);
    config.setTsFileSizeThreshold(oldTsFileThreshold);
    config.setMemtableSizeThreshold(oldGroupSizeInByte);
    IoTDBConfigDynamicAdapter.getInstance().reset();
  }

  public static void cleanAllDir() throws IOException {
    // delete sequential files
    for (String path : directoryManager.getAllSequenceFileFolders()) {
      cleanDir(path);
    }
    // delete unsequence files
    for (String path : directoryManager.getAllUnSequenceFileFolders()) {
      cleanDir(path);
    }
    // delete system info
    cleanDir(config.getSystemDir());
    // delete wal
    cleanDir(config.getWalFolder());
    // delete query
    cleanDir(config.getQueryDir());
    cleanDir(config.getBaseDir());
    // delete data files
    for (String dataDir : config.getDataDirs()) {
      cleanDir(dataDir);
    }
    // delete nvm
    cleanDir(config.getNvmDir());
  }

  public static void cleanDir(String dir) throws IOException {
    FileUtils.deleteDirectory(new File(dir));
  }

  /**
   * disable the system monitor</br> this function should be called before all code in the setup
   */
  public static void closeStatMonitor() {
    config.setEnableStatMonitor(false);
  }

  /**
   * disable memory control</br> this function should be called before all code in the setup
   */
<<<<<<< HEAD
  public static void envSetUp() throws StartupException {
    config.setEnableParameterAdapter(false);
    MManager.getInstance().init();
=======
  public static void envSetUp() {
    logger.warn("EnvironmentUtil setup...");
    IoTDBDescriptor.getInstance().getConfig().setThriftServerAwaitTimeForStopService(0);
    //we do not start 8181 port in test.
    IoTDBDescriptor.getInstance().getConfig().setEnableMetricService(false);
    IoTDBDescriptor.getInstance().getConfig().setAvgSeriesPointNumberThreshold(Integer.MAX_VALUE);
    if (daemon == null) {
      daemon = new IoTDB();
    }
    try {
      EnvironmentUtils.daemon.active();
    } catch (Exception e) {
      fail(e.getMessage());
    }

    IoTDBDescriptor.getInstance().getConfig().setEnableParameterAdapter(false);
>>>>>>> 7e88043e
    IoTDBConfigDynamicAdapter.getInstance().setInitialized(true);

    createAllDir();
    // disable the system monitor
    config.setEnableStatMonitor(false);
    TEST_QUERY_JOB_ID = QueryResourceManager.getInstance().assignQueryId(true);
    TEST_QUERY_CONTEXT = new QueryContext(TEST_QUERY_JOB_ID);
  }

  public static void stopDaemon() {
    if(daemon != null) {
      daemon.stop();
    }
  }

  public static void activeDaemon() {
    if(daemon != null) {
      daemon.active();
    }
<<<<<<< HEAD
    StorageEngine.getInstance().reset();
    MultiFileLogNodeManager.getInstance().start();
    FlushManager.getInstance().start();
    MergeManager.getINSTANCE().start();
    TEST_QUERY_JOB_ID  = QueryResourceManager.getInstance().assignQueryId();
    TEST_QUERY_CONTEXT = new QueryContext(TEST_QUERY_JOB_ID);

    NVMSpaceManager.getInstance().init();
=======
  }

  public static void reactiveDaemon() {
    if (daemon == null) {
      daemon = new IoTDB();
      daemon.active();
    } else {
      activeDaemon();
    }
  }

  public static void restartDaemon() {
    stopDaemon();
    reactiveDaemon();
>>>>>>> 7e88043e
  }

  private static void createAllDir() {
    // create sequential files
    for (String path : directoryManager.getAllSequenceFileFolders()) {
      createDir(path);
    }
    // create unsequential files
    for (String path : directoryManager.getAllUnSequenceFileFolders()) {
      createDir(path);
    }
    // create storage group
    createDir(config.getSystemDir());
    // create wal
    createDir(config.getWalFolder());
    // create query
    createDir(config.getQueryDir());
    createDir(TestConstant.OUTPUT_DATA_DIR);
    // create data
    for (String dataDir : config.getDataDirs()) {
      createDir(dataDir);
    }
<<<<<<< HEAD
    // create nvm
    createDir(config.getNvmDir());
=======
    //create user and roles folder
    try {
      BasicAuthorizer.getInstance().reset();
    } catch (AuthException e) {
      logger.error("create user and role folders failed", e);
      fail(e.getMessage());
    }
>>>>>>> 7e88043e
  }

  private static void createDir(String dir) {
    File file = new File(dir);
    file.mkdirs();
  }
}<|MERGE_RESOLUTION|>--- conflicted
+++ resolved
@@ -39,11 +39,8 @@
 import org.apache.iotdb.db.engine.cache.ChunkMetadataCache;
 import org.apache.iotdb.db.exception.StorageEngineException;
 import org.apache.iotdb.db.metadata.MManager;
-<<<<<<< HEAD
 import org.apache.iotdb.db.monitor.StatMonitor;
 import org.apache.iotdb.db.nvm.space.NVMSpaceManager;
-=======
->>>>>>> 7e88043e
 import org.apache.iotdb.db.query.context.QueryContext;
 import org.apache.iotdb.db.query.control.FileReaderManager;
 import org.apache.iotdb.db.query.control.QueryResourceManager;
@@ -75,12 +72,7 @@
 
   private static long oldGroupSizeInByte = config.getMemtableSizeThreshold();
 
-<<<<<<< HEAD
-  public static void cleanEnv() throws IOException, StorageEngineException {
-    NVMSpaceManager.getInstance().close();
-=======
   private static IoTDB daemon;
->>>>>>> 7e88043e
 
   public static void cleanEnv() throws IOException, StorageEngineException {
     logger.warn("EnvironmentUtil cleanEnv...");
@@ -88,6 +80,8 @@
       daemon.stop();
       daemon = null;
     }
+
+    NVMSpaceManager.getInstance().close();
     QueryResourceManager.getInstance().endQuery(TEST_QUERY_JOB_ID);
     // clear opened file streams
     FileReaderManager.getInstance().closeAndRemoveAllOpenedReaders();
@@ -194,11 +188,6 @@
   /**
    * disable memory control</br> this function should be called before all code in the setup
    */
-<<<<<<< HEAD
-  public static void envSetUp() throws StartupException {
-    config.setEnableParameterAdapter(false);
-    MManager.getInstance().init();
-=======
   public static void envSetUp() {
     logger.warn("EnvironmentUtil setup...");
     IoTDBDescriptor.getInstance().getConfig().setThriftServerAwaitTimeForStopService(0);
@@ -215,7 +204,6 @@
     }
 
     IoTDBDescriptor.getInstance().getConfig().setEnableParameterAdapter(false);
->>>>>>> 7e88043e
     IoTDBConfigDynamicAdapter.getInstance().setInitialized(true);
 
     createAllDir();
@@ -223,6 +211,8 @@
     config.setEnableStatMonitor(false);
     TEST_QUERY_JOB_ID = QueryResourceManager.getInstance().assignQueryId(true);
     TEST_QUERY_CONTEXT = new QueryContext(TEST_QUERY_JOB_ID);
+
+    NVMSpaceManager.getInstance().init();
   }
 
   public static void stopDaemon() {
@@ -235,16 +225,6 @@
     if(daemon != null) {
       daemon.active();
     }
-<<<<<<< HEAD
-    StorageEngine.getInstance().reset();
-    MultiFileLogNodeManager.getInstance().start();
-    FlushManager.getInstance().start();
-    MergeManager.getINSTANCE().start();
-    TEST_QUERY_JOB_ID  = QueryResourceManager.getInstance().assignQueryId();
-    TEST_QUERY_CONTEXT = new QueryContext(TEST_QUERY_JOB_ID);
-
-    NVMSpaceManager.getInstance().init();
-=======
   }
 
   public static void reactiveDaemon() {
@@ -259,7 +239,6 @@
   public static void restartDaemon() {
     stopDaemon();
     reactiveDaemon();
->>>>>>> 7e88043e
   }
 
   private static void createAllDir() {
@@ -282,10 +261,8 @@
     for (String dataDir : config.getDataDirs()) {
       createDir(dataDir);
     }
-<<<<<<< HEAD
     // create nvm
     createDir(config.getNvmDir());
-=======
     //create user and roles folder
     try {
       BasicAuthorizer.getInstance().reset();
@@ -293,7 +270,6 @@
       logger.error("create user and role folders failed", e);
       fail(e.getMessage());
     }
->>>>>>> 7e88043e
   }
 
   private static void createDir(String dir) {
