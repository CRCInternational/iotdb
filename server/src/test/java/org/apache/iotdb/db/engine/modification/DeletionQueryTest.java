--- conflicted
+++ resolved
@@ -31,12 +31,9 @@
 import org.apache.iotdb.db.exception.metadata.IllegalPathException;
 import org.apache.iotdb.db.exception.metadata.MetadataException;
 import org.apache.iotdb.db.exception.query.QueryProcessException;
-<<<<<<< HEAD
-=======
 import org.apache.iotdb.db.metadata.PartialPath;
 import org.apache.iotdb.db.metadata.mnode.MNode;
 import org.apache.iotdb.db.metadata.mnode.MeasurementMNode;
->>>>>>> b3ea173d
 import org.apache.iotdb.db.qp.physical.crud.InsertRowPlan;
 import org.apache.iotdb.db.qp.physical.crud.RawDataQueryPlan;
 import org.apache.iotdb.db.query.executor.QueryRouter;
@@ -62,6 +59,8 @@
   private TSEncoding encoding = TSEncoding.PLAIN;
   private QueryRouter router = new QueryRouter();
 
+  private MNode deviceMNode;
+
   static {
     for (int i = 0; i < 10; i++) {
       measurements[i] = "m" + i;
@@ -71,18 +70,11 @@
   @Before
   public void setup() throws MetadataException {
     EnvironmentUtils.envSetUp();
-<<<<<<< HEAD
-
-    IoTDB.metaManager.setStorageGroup(processorName);
-    for (int i = 0; i < 10; i++) {
-      IoTDB.metaManager.createTimeseries(processorName + "." + measurements[i], dataType,
-=======
     deviceMNode = new MNode(null, processorName);
     IoTDB.metaManager.setStorageGroup(new PartialPath(processorName));
     for (int i = 0; i < 10; i++) {
       deviceMNode.addChild(measurements[i], new MeasurementMNode(null, null, null, null));
       IoTDB.metaManager.createTimeseries(new PartialPath(processorName + TsFileConstant.PATH_SEPARATOR + measurements[i]), dataType,
->>>>>>> b3ea173d
           encoding, TSFileDescriptor.getInstance().getConfig().getCompressor(), Collections.emptyMap());
     }
   }
@@ -92,8 +84,6 @@
     EnvironmentUtils.cleanEnv();
   }
 
-<<<<<<< HEAD
-=======
   private void insertToStorageEngine(TSRecord record)
       throws StorageEngineException, IllegalPathException {
     InsertRowPlan insertRowPlan = new InsertRowPlan(record);
@@ -101,7 +91,6 @@
     StorageEngine.getInstance().insert(insertRowPlan);
   }
 
->>>>>>> b3ea173d
   @Test
   public void testDeleteInBufferWriteCache() throws
       StorageEngineException, IOException, QueryProcessException, IllegalPathException {
