--- conflicted
+++ resolved
@@ -26,6 +26,7 @@
 import java.sql.DriverManager;
 import java.sql.ResultSet;
 import java.sql.Statement;
+import java.util.ArrayList;
 import java.util.Arrays;
 import java.util.HashSet;
 import java.util.List;
@@ -464,20 +465,7 @@
 
   @Test
   public void queryWithWhereTest1() throws ClassNotFoundException {
-<<<<<<< HEAD
     List<String> ret1 = Arrays.asList(
-            "root.turbine.d0.s0,temperature,root.turbine,FLOAT,RLE,SNAPPY,turbine this is a test1,100,50,null,null,f",
-            "root.turbine.d0.s1,power,root.turbine,FLOAT,RLE,SNAPPY,turbine this is a test2,99.9,44.4,null,null,kw",
-            "root.turbine.d1.s0,status,root.turbine,INT32,RLE,SNAPPY,turbine this is a test3,9,5,null,null,null",
-            "root.turbine.d2.s0,temperature,root.turbine,FLOAT,RLE,SNAPPY,turbine d2 this is a test1,null,null,100,1,f",
-            "root.turbine.d2.s1,power,root.turbine,FLOAT,RLE,SNAPPY,turbine d2 this is a test2,null,null,99.9,44.4,kw",
-            "root.turbine.d2.s3,status,root.turbine,INT32,RLE,SNAPPY,turbine d2 this is a test3,null,null,9,5,null",
-            "root.ln.d0.s0,temperature,root.ln,FLOAT,RLE,SNAPPY,ln this is a test1,1000,500,null,null,c",
-            "root.ln.d0.s1,power,root.ln,FLOAT,RLE,SNAPPY,ln this is a test2,9.9,4.4,null,null,w",
-            "root.ln.d1.s0,status,root.ln,INT32,RLE,SNAPPY,ln this is a test3,90,50,null,null,null"
-        );
-=======
-    String[] ret1 = {
             "root.turbine.d0.s0,temperature,root.turbine,FLOAT,RLE,SNAPPY,{\"description\":\"turbine "
                 + "this is a test1\",\"unit\":\"f\"},{\"H_Alarm\":\"100\",\"M_Alarm\":\"50\"}",
             "root.turbine.d0.s1,power,root.turbine,FLOAT,RLE,SNAPPY,{\"description\":\"turbine this "
@@ -496,8 +484,7 @@
                 + "test2\",\"unit\":\"w\"},{\"H_Alarm\":\"9.9\",\"M_Alarm\":\"4.4\"}",
             "root.ln.d1.s0,status,root.ln,INT32,RLE,SNAPPY,{\"description\":\"ln this is a test3\"},"
                 + "{\"H_Alarm\":\"90\",\"M_Alarm\":\"50\"}"
-    };
->>>>>>> c2ca774e
+    );
 
     Set<String> ret2 = new HashSet<>();
     ret2.add("root.turbine.d2.s0,temperature,root.turbine,FLOAT,RLE,SNAPPY,{\"description\":\"turbine "
