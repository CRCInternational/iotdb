/*
 * Licensed to the Apache Software Foundation (ASF) under one
 * or more contributor license agreements.  See the NOTICE file
 * distributed with this work for additional information
 * regarding copyright ownership.  The ASF licenses this file
 * to you under the Apache License, Version 2.0 (the
 * "License"); you may not use this file except in compliance
 * with the License.  You may obtain a copy of the License at
 *
 *     http://www.apache.org/licenses/LICENSE-2.0
 *
 * Unless required by applicable law or agreed to in writing,
 * software distributed under the License is distributed on an
 * "AS IS" BASIS, WITHOUT WARRANTIES OR CONDITIONS OF ANY
 * KIND, either express or implied.  See the License for the
 * specific language governing permissions and limitations
 * under the License.
 */

package org.apache.iotdb.db.writelog.recover;

import static org.apache.iotdb.db.engine.storagegroup.TsFileResource.RESOURCE_SUFFIX;

import java.io.File;
import java.io.IOException;
import java.util.Collections;
import java.util.List;
import java.util.Map;
import java.util.Map.Entry;
import java.util.concurrent.ExecutionException;
import org.apache.iotdb.db.conf.IoTDBConstant;
import org.apache.iotdb.db.engine.fileSystem.SystemFileFactory;
import org.apache.iotdb.db.engine.flush.MemTableFlushTask;
import org.apache.iotdb.db.engine.memtable.IMemTable;
import org.apache.iotdb.db.engine.memtable.PrimitiveMemTable;
import org.apache.iotdb.db.engine.storagegroup.TsFileResource;
import org.apache.iotdb.db.engine.version.VersionController;
import org.apache.iotdb.db.exception.StorageGroupProcessorException;
import org.apache.iotdb.db.utils.FileLoaderUtils;
import org.apache.iotdb.db.writelog.manager.MultiFileLogNodeManager;
import org.apache.iotdb.tsfile.exception.NotCompatibleTsFileException;
import org.apache.iotdb.tsfile.file.metadata.ChunkMetadata;
import org.apache.iotdb.tsfile.file.metadata.TimeseriesMetadata;
import org.apache.iotdb.tsfile.file.metadata.enums.TSDataType;
import org.apache.iotdb.tsfile.fileSystem.FSFactoryProducer;
import org.apache.iotdb.tsfile.read.TsFileSequenceReader;
import org.apache.iotdb.tsfile.write.writer.RestorableTsFileIOWriter;
import org.slf4j.Logger;
import org.slf4j.LoggerFactory;

/**
 * TsFileRecoverPerformer recovers a SeqTsFile to correct status, redoes the WALs since last crash
 * and removes the redone logs.
 */
public class TsFileRecoverPerformer {

  private static final Logger logger = LoggerFactory.getLogger(TsFileRecoverPerformer.class);

  private final String filePath;
  private final String logNodePrefix;
  private final VersionController versionController;
  private final TsFileResource tsFileResource;
  private final boolean sequence;
  private final boolean isLastFile;

  /**
   * @param isLastFile whether this TsFile is the last file of its partition
   */
  public TsFileRecoverPerformer(String logNodePrefix, VersionController versionController,
      TsFileResource currentTsFileResource, boolean sequence, boolean isLastFile) {
    this.filePath = currentTsFileResource.getTsFilePath();
    this.logNodePrefix = logNodePrefix;
    this.versionController = versionController;
    this.tsFileResource = currentTsFileResource;
    this.sequence = sequence;
    this.isLastFile = isLastFile;
  }

  /**
   * 1. recover the TsFile by RestorableTsFileIOWriter and truncate the file to remaining corrected
   * data 2. redo the WALs to recover unpersisted data 3. flush and close the file 4. clean WALs
   *
   * @return a RestorableTsFileIOWriter and a list of RestorableTsFileIOWriter of vmfiles, if the
   * file and the vmfiles are not closed before crash, so these writers can be used to continue
   * writing
   */
  @SuppressWarnings("squid:S3776") // Suppress high Cognitive Complexity warning
  public RestorableTsFileIOWriter recover()
      throws StorageGroupProcessorException {

    File file = FSFactoryProducer.getFSFactory().getFile(filePath);
    if (!file.exists()) {
      logger.error("TsFile {} is missing, will skip its recovery.", filePath);
      return null;
    }

    // remove corrupted part of the TsFile
    RestorableTsFileIOWriter restorableTsFileIOWriter;
    try {
      restorableTsFileIOWriter = new RestorableTsFileIOWriter(file);
    } catch (NotCompatibleTsFileException e) {
      boolean result = file.delete();
      logger.warn("TsFile {} is incompatible. Delete it successfully {}", filePath, result);
      throw new StorageGroupProcessorException(e);
    } catch (IOException e) {
      throw new StorageGroupProcessorException(e);
    }

    // judge whether tsfile is complete
    if (!restorableTsFileIOWriter.hasCrashed()) {
      try {
        recoverResource();
        return restorableTsFileIOWriter;
      } catch (IOException e) {
        throw new StorageGroupProcessorException(
            "recover the resource file failed: " + filePath + RESOURCE_SUFFIX + e);
      }
    }

    // tsfile has crashed
    // due to failure, the last ChunkGroup may contain the same data as the WALs, so the time
    // map must be updated first to avoid duplicated insertion
    recoverResourceFromWriter(restorableTsFileIOWriter);

    // redo logs
    redoLogs(restorableTsFileIOWriter);

    // clean logs
    try {
      MultiFileLogNodeManager.getInstance()
          .deleteNode(logNodePrefix + SystemFileFactory.INSTANCE.getFile(filePath).getName());
    } catch (IOException e) {
      throw new StorageGroupProcessorException(e);
    }
    return restorableTsFileIOWriter;
  }

  private void recoverResource() throws IOException {
    if (tsFileResource.resourceFileExists()) {
      // .resource file exists, deserialize it
      recoverResourceFromFile();
    } else {
      // .resource file does not exist, read file metadata and recover tsfile resource
      try (TsFileSequenceReader reader = new TsFileSequenceReader(
          tsFileResource.getTsFile().getAbsolutePath())) {
        FileLoaderUtils.updateTsFileResource(reader, tsFileResource);
      }
      // write .resource file
      long fileVersion =
          Long.parseLong(
              tsFileResource.getTsFile().getName().split(IoTDBConstant.FILE_NAME_SEPARATOR)[1]);
      tsFileResource.setHistoricalVersions(Collections.singleton(fileVersion));
      tsFileResource.serialize();
    }
  }

  private void recoverResourceFromFile() throws IOException {
    try {
      tsFileResource.deserialize();
    } catch (IOException e) {
      logger.warn("Cannot deserialize TsFileResource {}, construct it using "
          + "TsFileSequenceReader", tsFileResource.getTsFile(), e);
      recoverResourceFromReader();
    }
  }


  private void recoverResourceFromReader() throws IOException {
    try (TsFileSequenceReader reader =
        new TsFileSequenceReader(tsFileResource.getTsFile().getAbsolutePath(), true)) {
      for (Entry<String, List<TimeseriesMetadata>> entry : reader.getAllTimeseriesMetadata()
          .entrySet()) {
        for (TimeseriesMetadata timeseriesMetaData : entry.getValue()) {
          tsFileResource
              .updateStartTime(entry.getKey(), timeseriesMetaData.getStatistics().getStartTime());
          tsFileResource
              .updateEndTime(entry.getKey(), timeseriesMetaData.getStatistics().getEndTime());
        }
      }
    }
    // write .resource file
    tsFileResource.serialize();
  }


  private void recoverResourceFromWriter(RestorableTsFileIOWriter restorableTsFileIOWriter) {
    Map<String, List<ChunkMetadata>> deviceChunkMetaDataMap =
        restorableTsFileIOWriter.getDeviceChunkMetadataMap();
    for (Map.Entry<String, List<ChunkMetadata>> entry : deviceChunkMetaDataMap.entrySet()) {
      String deviceId = entry.getKey();
      List<ChunkMetadata> chunkMetadataList = entry.getValue();
      TSDataType dataType = entry.getValue().get(entry.getValue().size() - 1).getDataType();
      for (ChunkMetadata chunkMetaData : chunkMetadataList) {
        if (!chunkMetaData.getDataType().equals(dataType)) {
          continue;
        }
        tsFileResource.updateStartTime(deviceId, chunkMetaData.getStartTime());
        tsFileResource.updateEndTime(deviceId, chunkMetaData.getEndTime());
      }
    }
    long fileVersion = Long.parseLong(
        tsFileResource.getTsFile().getName().split(IoTDBConstant.FILE_NAME_SEPARATOR)[1]);
    tsFileResource.setHistoricalVersions(Collections.singleton(fileVersion));
  }

  private void redoLogs(RestorableTsFileIOWriter restorableTsFileIOWriter)
      throws StorageGroupProcessorException {
    IMemTable recoverMemTable = new PrimitiveMemTable();
    recoverMemTable.setVersion(versionController.nextVersion());
    LogReplayer logReplayer = new LogReplayer(logNodePrefix, filePath, tsFileResource.getModFile(),
        versionController, tsFileResource, recoverMemTable, sequence);
    logReplayer.replayLogs();
    try {
      if (!recoverMemTable.isEmpty()) {
        // flush logs
        MemTableFlushTask tableFlushTask = new MemTableFlushTask(recoverMemTable,
            restorableTsFileIOWriter,
<<<<<<< HEAD
            tsFileResource.getTsFile().getParentFile().getParentFile().getName(), tsFileIOWriter, null);
=======
            tsFileResource.getTsFile().getParentFile().getParentFile().getName());
>>>>>>> 7359c53f
        tableFlushTask.syncFlushMemTable();
      }

      if (!isLastFile || tsFileResource.isCloseFlagSet()) {
        // end the file if it is not the last file or it is closed before crush
        restorableTsFileIOWriter.endFile();
        tsFileResource.cleanCloseFlag();
        tsFileResource.serialize();
      }
      // otherwise this file is not closed before crush, do nothing so we can continue writing
      // into it
    } catch (IOException | ExecutionException e) {
      throw new StorageGroupProcessorException(e);
    } catch (InterruptedException e) {
      Thread.currentThread().interrupt();
      throw new StorageGroupProcessorException(e);
    }
  }

}<|MERGE_RESOLUTION|>--- conflicted
+++ resolved
@@ -215,11 +215,7 @@
         // flush logs
         MemTableFlushTask tableFlushTask = new MemTableFlushTask(recoverMemTable,
             restorableTsFileIOWriter,
-<<<<<<< HEAD
-            tsFileResource.getTsFile().getParentFile().getParentFile().getName(), tsFileIOWriter, null);
-=======
-            tsFileResource.getTsFile().getParentFile().getParentFile().getName());
->>>>>>> 7359c53f
+            tsFileResource.getTsFile().getParentFile().getParentFile().getName(),  null);
         tableFlushTask.syncFlushMemTable();
       }
 
