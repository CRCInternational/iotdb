--- conflicted
+++ resolved
@@ -99,14 +99,6 @@
       Filter filter,
       Set<String> allSensors)
       throws IOException {
-<<<<<<< HEAD
-=======
-    // deal with vector
-    if (seriesPath instanceof AlignedPath) {
-      return loadVectorTimeSeriesMetadata(
-          resource, (AlignedPath) seriesPath, context, filter, allSensors);
-    }
->>>>>>> 27ff250d
 
     // common path
     ITimeSeriesMetadata timeSeriesMetadata;
