/*
 * Licensed to the Apache Software Foundation (ASF) under one
 * or more contributor license agreements.  See the NOTICE file
 * distributed with this work for additional information
 * regarding copyright ownership.  The ASF licenses this file
 * to you under the Apache License, Version 2.0 (the
 * "License"); you may not use this file except in compliance
 * with the License.  You may obtain a copy of the License at
 *
 *     http://www.apache.org/licenses/LICENSE-2.0
 *
 * Unless required by applicable law or agreed to in writing,
 * software distributed under the License is distributed on an
 * "AS IS" BASIS, WITHOUT WARRANTIES OR CONDITIONS OF ANY
 * KIND, either express or implied.  See the License for the
 * specific language governing permissions and limitations
 * under the License.
 */
package org.apache.iotdb.db.qp.strategy;

import org.apache.iotdb.db.auth.AuthException;
import org.apache.iotdb.db.exception.metadata.MetadataException;
import org.apache.iotdb.db.exception.query.LogicalOperatorException;
import org.apache.iotdb.db.exception.query.LogicalOptimizeException;
import org.apache.iotdb.db.exception.query.QueryProcessException;
import org.apache.iotdb.db.qp.constant.SQLConstant;
import org.apache.iotdb.db.qp.executor.IQueryProcessExecutor;
import org.apache.iotdb.db.qp.logical.Operator;
import org.apache.iotdb.db.qp.logical.Operator.OperatorType;
import org.apache.iotdb.db.qp.logical.crud.*;
import org.apache.iotdb.db.qp.logical.sys.*;
import org.apache.iotdb.db.qp.physical.PhysicalPlan;
import org.apache.iotdb.db.qp.physical.crud.*;
import org.apache.iotdb.db.qp.physical.sys.*;
import org.apache.iotdb.db.qp.physical.sys.ShowPlan.ShowContentType;
<<<<<<< HEAD
import org.apache.iotdb.db.qp.physical.sys.ShowTTLPlan;
import org.apache.iotdb.db.utils.SchemaUtils;
=======
import org.apache.iotdb.db.service.TSServiceImpl;
>>>>>>> 40c6e94f
import org.apache.iotdb.tsfile.file.metadata.enums.TSDataType;
import org.apache.iotdb.tsfile.read.common.Path;
import org.apache.iotdb.tsfile.read.expression.IExpression;

import java.util.*;

/**
 * Used to convert logical operator to physical plan
 */
public class PhysicalGenerator {

  private IQueryProcessExecutor executor;

  public PhysicalGenerator(IQueryProcessExecutor executor) {
    this.executor = executor;
  }

  public PhysicalPlan transformToPhysicalPlan(Operator operator)
      throws QueryProcessException {
    List<Path> paths;
    switch (operator.getType()) {
      case AUTHOR:
        AuthorOperator author = (AuthorOperator) operator;
        try {
          return new AuthorPlan(author.getAuthorType(), author.getUserName(), author.getRoleName(),
              author.getPassWord(), author.getNewPassword(), author.getPrivilegeList(),
              author.getNodeName());
        } catch (AuthException e) {
          throw new QueryProcessException(e.getMessage());
        }
      case GRANT_WATERMARK_EMBEDDING:
      case REVOKE_WATERMARK_EMBEDDING:
        DataAuthOperator dataAuthOperator = (DataAuthOperator) operator;
        return new DataAuthPlan(dataAuthOperator.getType(), dataAuthOperator.getUsers());
      case LOADDATA:
        LoadDataOperator loadData = (LoadDataOperator) operator;
        return new LoadDataPlan(loadData.getInputFilePath(), loadData.getMeasureType());
      case METADATA:
      case SET_STORAGE_GROUP:
        SetStorageGroupOperator setStorageGroup = (SetStorageGroupOperator) operator;
        return new SetStorageGroupPlan(setStorageGroup.getPath());
      case DELETE_STORAGE_GROUP:
        DeleteStorageGroupOperator deleteStorageGroup = (DeleteStorageGroupOperator) operator;
        return new DeleteStorageGroupPlan(deleteStorageGroup.getDeletePathList());
      case CREATE_TIMESERIES:
        CreateTimeSeriesOperator addPath = (CreateTimeSeriesOperator) operator;
        return new CreateTimeSeriesPlan(addPath.getPath(), addPath.getDataType(),
            addPath.getEncoding(), addPath.getCompressor(), addPath.getProps());
      case DELETE_TIMESERIES:
        DeleteTimeSeriesOperator deletePath = (DeleteTimeSeriesOperator) operator;
        return new DeleteTimeSeriesPlan(deletePath.getDeletePathList());
      case PROPERTY:
        PropertyOperator property = (PropertyOperator) operator;
        return new PropertyPlan(property.getPropertyType(), property.getPropertyPath(),
            property.getMetadataPath());
      case DELETE:
        DeleteDataOperator delete = (DeleteDataOperator) operator;
        paths = delete.getSelectedPaths();
        return new DeletePlan(delete.getTime(), paths);
      case INSERT:
        InsertOperator insert = (InsertOperator) operator;
        paths = insert.getSelectedPaths();
        if (paths.size() != 1) {
          throw new LogicalOperatorException(
              "For Insert command, cannot specified more than one seriesPath: " + paths);
        }
        return new InsertPlan(paths.get(0).getFullPath(), insert.getTime(),
            insert.getMeasurementList(),
            insert.getValueList());
      case QUERY:
        QueryOperator query = (QueryOperator) operator;
        return transformQuery(query);
      case TTL:
        switch (operator.getTokenIntType()) {
          case SQLConstant.TOK_SET:
            SetTTLOperator setTTLOperator = (SetTTLOperator) operator;
            return new SetTTLPlan(setTTLOperator.getStorageGroup(), setTTLOperator.getDataTTL());
          case SQLConstant.TOK_UNSET:
            SetTTLOperator unsetTTLOperator = (SetTTLOperator) operator;
            return new SetTTLPlan(unsetTTLOperator.getStorageGroup());
          case SQLConstant.TOK_SHOW:
            ShowTTLOperator showTTLOperator = (ShowTTLOperator) operator;
            return new ShowTTLPlan(showTTLOperator.getStorageGroups());
          default:
            throw new LogicalOperatorException(String
                .format("not supported operator type %s in ttl operation.", operator.getType()));
        }
      case LOAD_CONFIGURATION:
        return new LoadConfigurationPlan();
      case SHOW:
        switch (operator.getTokenIntType()) {
          case SQLConstant.TOK_DYNAMIC_PARAMETER:
            return new ShowPlan(ShowContentType.DYNAMIC_PARAMETER);
          case SQLConstant.TOK_FLUSH_TASK_INFO:
            return new ShowPlan(ShowContentType.FLUSH_TASK_INFO);
          case SQLConstant.TOK_VERSION:
            return new ShowPlan(ShowContentType.VERSION);
          default:
            throw new LogicalOperatorException(String
                .format("not supported operator type %s in show operation.", operator.getType()));
        }
      case LOAD_FILES:
        if (((LoadFilesOperator) operator).isInvalid()) {
          throw new LogicalOperatorException(((LoadFilesOperator) operator).getErrMsg());
        }
        return new OperateFilePlan(((LoadFilesOperator) operator).getFile(),
            OperatorType.LOAD_FILES, ((LoadFilesOperator) operator).isAutoCreateSchema(),
            ((LoadFilesOperator) operator).getSgLevel());
      case REMOVE_FILE:
        return new OperateFilePlan(((RemoveFileOperator) operator).getFile(),
            OperatorType.REMOVE_FILE);
      case MOVE_FILE:
        return new OperateFilePlan(((MoveFileOperator) operator).getFile(),
            ((MoveFileOperator) operator).getTargetDir(), OperatorType.MOVE_FILE);
      default:
        throw new LogicalOperatorException(operator.getType().toString(), "");
    }
  }

  protected TSDataType getSeriesType(String path) throws MetadataException {
    return SchemaUtils.getSeriesType(path);
  }

  private PhysicalPlan transformQuery(QueryOperator queryOperator)
      throws QueryProcessException {
    QueryPlan queryPlan;

    if (queryOperator.isGroupBy()) {
      queryPlan = new GroupByPlan();
      ((GroupByPlan) queryPlan).setUnit(queryOperator.getUnit());
      ((GroupByPlan) queryPlan).setSlidingStep(queryOperator.getSlidingStep());
      ((GroupByPlan) queryPlan).setStartTime(queryOperator.getStartTime());
      ((GroupByPlan) queryPlan).setEndTime(queryOperator.getEndTime());
      ((GroupByPlan) queryPlan)
          .setAggregations(queryOperator.getSelectOperator().getAggregations());
    } else if (queryOperator.isFill()) {
      queryPlan = new FillQueryPlan();
      FilterOperator timeFilter = queryOperator.getFilterOperator();
      if (!timeFilter.isSingle()) {
        throw new QueryProcessException("Slice query must select a single time point");
      }
      long time = Long.parseLong(((BasicFunctionOperator) timeFilter).getValue());
      ((FillQueryPlan) queryPlan).setQueryTime(time);
      ((FillQueryPlan) queryPlan).setFillType(queryOperator.getFillTypes());
    } else if (queryOperator.hasAggregation()) { // ordinary query
      queryPlan = new AggregationPlan();
      ((AggregationPlan) queryPlan)
          .setAggregations(queryOperator.getSelectOperator().getAggregations());
    } else {
      queryPlan = new QueryPlan();
    }

    if (queryOperator.isGroupByDevice()) {
      // below is the core realization of GROUP_BY_DEVICE sql logic
      List<Path> prefixPaths = queryOperator.getFromOperator().getPrefixPaths();
      List<Path> suffixPaths = queryOperator.getSelectOperator().getSuffixPaths();
      List<String> originAggregations = queryOperator.getSelectOperator().getAggregations();

      List<String> measurements = new ArrayList<>();
      Map<String, Set<String>> measurementsGroupByDevice = new LinkedHashMap<>();
      // to check the same measure in different devices having the same datatype
      Map<String, TSDataType> dataTypeConsistencyChecker = new HashMap<>();
      List<Path> paths = new ArrayList<>();

      for (int i = 0; i < suffixPaths.size(); i++) { // per suffix
        Path suffixPath = suffixPaths.get(i);
        Set<String> deviceSetOfGivenSuffix = new HashSet<>();
        Set<String> measurementSetOfGivenSuffix = new TreeSet<>();

        for (Path prefixPath : prefixPaths) { // per prefix
          Path fullPath = Path.addPrefixPath(suffixPath, prefixPath);
          Set<String> tmpDeviceSet = new HashSet<>();
          try {
            List<String> actualPaths = executor.getAllMatchedPaths(fullPath.getFullPath());  // remove stars to get actual paths
            for (String pathStr : actualPaths) {
              Path path = new Path(pathStr);
              String device = path.getDevice();
              // update tmpDeviceSet for a full path
              tmpDeviceSet.add(device);

              // ignore the duplicate prefix device for a given suffix path
              // e.g. select s0 from root.vehicle.d0, root.vehicle.d0 group by device,
              // for the given suffix path "s0", the second prefix device "root.vehicle.d0" is
              // duplicated and should be neglected.
              if (deviceSetOfGivenSuffix.contains(device)) {
                continue;
              }

              // get pathForDataType and measurementColumn
              String measurement = path.getMeasurement();
              String pathForDataType;
              String measurementChecked;
              // check datatype consistency
              if (originAggregations != null && !originAggregations.isEmpty()) {
                pathForDataType = originAggregations.get(i) + "(" + path.getFullPath() + ")";
                measurementChecked = originAggregations.get(i) + "(" + measurement + ")";
              } else {
                pathForDataType = path.getFullPath();
                measurementChecked = measurement;
              }
              // check the consistency of data types
              // a example of inconsistency: select s0 from root.sg1.d1, root.sg2.d3 group by device,
              // while root.sg1.d1.s0 is INT32 and root.sg2.d3.s0 is FLOAT.
<<<<<<< HEAD
              TSDataType dataType = getSeriesType(pathForDataType);
              if (dataTypeConsistencyChecker.containsKey(measurementColumn)) {
                if (!dataType.equals(dataTypeConsistencyChecker.get(measurementColumn))) {
=======
              TSDataType dataType = TSServiceImpl.getSeriesType(pathForDataType);
              if (dataTypeConsistencyChecker.containsKey(measurementChecked)) {
                if (!dataType.equals(dataTypeConsistencyChecker.get(measurementChecked))) {
>>>>>>> 40c6e94f
                  throw new QueryProcessException(
                          "The data types of the same measurement column should be the same across "
                                  + "devices in GROUP_BY_DEVICE sql. For more details please refer to the "
                                  + "SQL document.");
                }
              } else {
                dataTypeConsistencyChecker.put(measurementChecked, dataType);
              }

              // update measurementSetOfGivenSuffix
              measurementSetOfGivenSuffix.add(measurementChecked);
              // update measurementColumnsGroupByDevice
              if (!measurementsGroupByDevice.containsKey(device)) {
                measurementsGroupByDevice.put(device, new HashSet<>());
              }
              measurementsGroupByDevice.get(device).add(measurementChecked);
              // update paths
              paths.add(path);
            }
            // update deviceSetOfGivenSuffix
            deviceSetOfGivenSuffix.addAll(tmpDeviceSet);

          } catch (MetadataException e) {
            throw new LogicalOptimizeException(
                String.format("Error when getting all paths of a full path: %s",
                    fullPath.getFullPath()) + e.getMessage());
          }
        }
        // update measurements
        // Note that in the loop of a suffix path, set is used.
        // And across the loops of suffix paths, list is used.
        // e.g. select *,s1 from root.sg.d0, root.sg.d1
        // for suffix *, measurementSetOfGivenSuffix = {s1,s2,s3}
        // for suffix s1, measurementSetOfGivenSuffix = {s1}
        // therefore the final measurements is [s1,s2,s3,s1].
        measurements.addAll(measurementSetOfGivenSuffix);
      }

      if (measurements.isEmpty()) {
        throw new QueryProcessException("do not select any existing series");
      }

      // slimit trim on the measurementColumnList
      if (queryOperator.hasSlimit()) {
        int seriesSlimit = queryOperator.getSeriesLimit();
        int seriesOffset = queryOperator.getSeriesOffset();
        measurements = slimitTrimColumn(measurements, seriesSlimit, seriesOffset);
      }

      // assigns to queryPlan
      queryPlan.setGroupByDevice(true);
      queryPlan.setMeasurements(measurements);
      queryPlan.setMeasurementsGroupByDevice(measurementsGroupByDevice);
      queryPlan.setDataTypeConsistencyChecker(dataTypeConsistencyChecker);
      queryPlan.setPaths(paths);
      queryPlan.setDeduplicatedPaths(paths);
    } else {
      List<Path> paths = queryOperator.getSelectedPaths();
      queryPlan.setPaths(paths);
    }
    try {
      generateDataTypes(queryPlan);
    } catch (MetadataException e) {
      throw new QueryProcessException(e);
    }
    deduplicate(queryPlan);

    // transform filter operator to expression
    FilterOperator filterOperator = queryOperator.getFilterOperator();

    if (filterOperator != null) {
      IExpression expression = filterOperator.transformToExpression(executor);
      queryPlan.setExpression(expression);
    }

    queryPlan.setRowLimit(queryOperator.getRowLimit());
    queryPlan.setRowOffset(queryOperator.getRowOffset());

    return queryPlan;
  }

  private void generateDataTypes(QueryPlan queryPlan) throws MetadataException {
    List<Path> paths = queryPlan.getPaths();
    List<TSDataType> dataTypes = new ArrayList<>(paths.size());
    for (int i = 0; i < paths.size(); i++) {
      Path path = paths.get(i);
      TSDataType seriesType = executor.getSeriesType(path);
      dataTypes.add(seriesType);
      queryPlan.addTypeMapping(path, seriesType);
    }
    queryPlan.setDataTypes(dataTypes);
  }

  private void deduplicate(QueryPlan queryPlan) {
    if (queryPlan instanceof AggregationPlan) {
      if (!queryPlan.isGroupByDevice()) {
        AggregationPlan aggregationPlan = (AggregationPlan) queryPlan;
        deduplicateAggregation(aggregationPlan);
      }
      return;
    }
    List<Path> paths = queryPlan.getPaths();

    Set<String> columnSet = new HashSet<>();
    Map<Path, TSDataType> dataTypeMapping = queryPlan.getDataTypeMapping();
    for (int i = 0; i < paths.size(); i++) {
      Path path = paths.get(i);
      String column = path.toString();
      if (!columnSet.contains(column)) {
        TSDataType seriesType = dataTypeMapping.get(path);
        queryPlan.addDeduplicatedPaths(path);
        queryPlan.addDeduplicatedDataTypes(seriesType);
        columnSet.add(column);
      }
    }
  }

  private List<String> slimitTrimColumn(List<String> columnList, int seriesLimit, int seriesOffset)
      throws QueryProcessException {
    int size = columnList.size();

    // check parameter range
    if (seriesOffset >= size) {
      throw new QueryProcessException("SOFFSET <SOFFSETValue>: SOFFSETValue exceeds the range.");
    }
    int endPosition = seriesOffset + seriesLimit;
    if (endPosition > size) {
      endPosition = size;
    }

    // trim seriesPath list
    return new ArrayList<>(columnList.subList(seriesOffset, endPosition));
  }


  private void deduplicateAggregation(AggregationPlan queryPlan) {
    List<Path> paths = queryPlan.getPaths();
    List<String> aggregations = queryPlan.getAggregations();

    Set<String> columnSet = new HashSet<>();
    Map<Path, TSDataType> dataTypeMapping = queryPlan.getDataTypeMapping();
    for (int i = 0; i < paths.size(); i++) {
      Path path = paths.get(i);
      String column = aggregations.get(i) + "(" + path.toString() + ")";
      if (!columnSet.contains(column)) {
        queryPlan.addDeduplicatedPaths(path);
        TSDataType seriesType = dataTypeMapping.get(path);
        queryPlan.addDeduplicatedDataTypes(seriesType);
        queryPlan.addDeduplicatedAggregations(aggregations.get(i));
        columnSet.add(column);
      }
    }
  }
}
<|MERGE_RESOLUTION|>--- conflicted
+++ resolved
@@ -33,12 +33,9 @@
 import org.apache.iotdb.db.qp.physical.crud.*;
 import org.apache.iotdb.db.qp.physical.sys.*;
 import org.apache.iotdb.db.qp.physical.sys.ShowPlan.ShowContentType;
-<<<<<<< HEAD
 import org.apache.iotdb.db.qp.physical.sys.ShowTTLPlan;
 import org.apache.iotdb.db.utils.SchemaUtils;
-=======
 import org.apache.iotdb.db.service.TSServiceImpl;
->>>>>>> 40c6e94f
 import org.apache.iotdb.tsfile.file.metadata.enums.TSDataType;
 import org.apache.iotdb.tsfile.read.common.Path;
 import org.apache.iotdb.tsfile.read.expression.IExpression;
@@ -242,15 +239,9 @@
               // check the consistency of data types
               // a example of inconsistency: select s0 from root.sg1.d1, root.sg2.d3 group by device,
               // while root.sg1.d1.s0 is INT32 and root.sg2.d3.s0 is FLOAT.
-<<<<<<< HEAD
               TSDataType dataType = getSeriesType(pathForDataType);
-              if (dataTypeConsistencyChecker.containsKey(measurementColumn)) {
-                if (!dataType.equals(dataTypeConsistencyChecker.get(measurementColumn))) {
-=======
-              TSDataType dataType = TSServiceImpl.getSeriesType(pathForDataType);
               if (dataTypeConsistencyChecker.containsKey(measurementChecked)) {
                 if (!dataType.equals(dataTypeConsistencyChecker.get(measurementChecked))) {
->>>>>>> 40c6e94f
                   throw new QueryProcessException(
                           "The data types of the same measurement column should be the same across "
                                   + "devices in GROUP_BY_DEVICE sql. For more details please refer to the "
