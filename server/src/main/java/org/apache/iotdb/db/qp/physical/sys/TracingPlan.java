--- conflicted
+++ resolved
@@ -35,18 +35,13 @@
   }
 
   @Override
-<<<<<<< HEAD
-  public List<Path> getPaths() {
+  public List<PartialPath> getPaths() {
     return Collections.emptyList();
   }
 
   @Override
   public List<String> getPathsStrings() {
     return Collections.emptyList();
-=======
-  public List<PartialPath> getPaths() {
-    return new ArrayList<>();
->>>>>>> b3ea173d
   }
 
   public boolean isTracingOn() {
