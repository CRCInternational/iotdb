/*
 * Licensed to the Apache Software Foundation (ASF) under one
 * or more contributor license agreements.  See the NOTICE file
 * distributed with this work for additional information
 * regarding copyright ownership.  The ASF licenses this file
 * to you under the Apache License, Version 2.0 (the
 * "License"); you may not use this file except in compliance
 * with the License.  You may obtain a copy of the License at
 *
 *      http://www.apache.org/licenses/LICENSE-2.0
 *
 * Unless required by applicable law or agreed to in writing,
 * software distributed under the License is distributed on an
 * "AS IS" BASIS, WITHOUT WARRANTIES OR CONDITIONS OF ANY
 * KIND, either express or implied.  See the License for the
 * specific language governing permissions and limitations
 * under the License.
 */
package org.apache.iotdb.db.engine.storagegroup;

import static org.apache.iotdb.db.engine.merge.task.MergeTask.MERGE_SUFFIX;
import static org.apache.iotdb.db.engine.storagegroup.TsFileResource.TEMP_SUFFIX;
import static org.apache.iotdb.tsfile.common.constant.TsFileConstant.TSFILE_SUFFIX;

import java.io.File;
import java.io.IOException;
import java.util.ArrayList;
import java.util.Collection;
import java.util.Collections;
import java.util.Date;
import java.util.HashMap;
import java.util.HashSet;
import java.util.Iterator;
import java.util.LinkedList;
import java.util.List;
import java.util.Map;
import java.util.Map.Entry;
import java.util.Set;
import java.util.TreeMap;
import java.util.TreeSet;
import java.util.concurrent.locks.ReadWriteLock;
import java.util.concurrent.locks.ReentrantReadWriteLock;
import org.apache.commons.io.FileUtils;
import org.apache.iotdb.db.conf.IoTDBConstant;
import org.apache.iotdb.db.conf.IoTDBDescriptor;
import org.apache.iotdb.db.conf.directories.DirectoryManager;
import org.apache.iotdb.db.engine.fileSystem.SystemFileFactory;
import org.apache.iotdb.db.engine.flush.TsFileFlushPolicy;
import org.apache.iotdb.db.engine.merge.manage.MergeManager;
import org.apache.iotdb.db.engine.merge.manage.MergeResource;
import org.apache.iotdb.db.engine.merge.selector.IMergeFileSelector;
import org.apache.iotdb.db.engine.merge.selector.MaxFileMergeFileSelector;
import org.apache.iotdb.db.engine.merge.selector.MaxSeriesMergeFileSelector;
import org.apache.iotdb.db.engine.merge.selector.MergeFileStrategy;
import org.apache.iotdb.db.engine.merge.task.MergeTask;
import org.apache.iotdb.db.engine.merge.task.RecoverMergeTask;
import org.apache.iotdb.db.engine.modification.Deletion;
import org.apache.iotdb.db.engine.modification.Modification;
import org.apache.iotdb.db.engine.modification.ModificationFile;
import org.apache.iotdb.db.engine.querycontext.QueryDataSource;
import org.apache.iotdb.db.engine.querycontext.ReadOnlyMemChunk;
import org.apache.iotdb.db.engine.version.SimpleFileVersionController;
import org.apache.iotdb.db.engine.version.VersionController;
import org.apache.iotdb.db.exception.DiskSpaceInsufficientException;
import org.apache.iotdb.db.exception.MergeException;
import org.apache.iotdb.db.exception.TsFileProcessorException;
import org.apache.iotdb.db.exception.metadata.MetadataException;
import org.apache.iotdb.db.exception.query.OutOfTTLException;
import org.apache.iotdb.db.exception.query.QueryProcessException;
import org.apache.iotdb.db.exception.storageGroup.StorageGroupProcessorException;
import org.apache.iotdb.db.metadata.MManager;
import org.apache.iotdb.db.qp.physical.crud.BatchInsertPlan;
import org.apache.iotdb.db.qp.physical.crud.DeletePlan;
import org.apache.iotdb.db.qp.physical.crud.InsertPlan;
import org.apache.iotdb.db.query.context.QueryContext;
import org.apache.iotdb.db.query.control.QueryFileManager;
import org.apache.iotdb.db.utils.CopyOnReadLinkedList;
import org.apache.iotdb.db.utils.TestOnly;
import org.apache.iotdb.db.utils.UpgradeUtils;
import org.apache.iotdb.db.writelog.recover.TsFileRecoverPerformer;
import org.apache.iotdb.rpc.TSStatusCode;
import org.apache.iotdb.tsfile.file.metadata.ChunkMetaData;
import org.apache.iotdb.tsfile.file.metadata.enums.CompressionType;
import org.apache.iotdb.tsfile.file.metadata.enums.TSDataType;
import org.apache.iotdb.tsfile.file.metadata.enums.TSEncoding;
import org.apache.iotdb.tsfile.fileSystem.FSFactoryProducer;
import org.apache.iotdb.tsfile.fileSystem.fsFactory.FSFactory;
import org.apache.iotdb.tsfile.read.common.Path;
import org.apache.iotdb.tsfile.utils.Pair;
import org.apache.iotdb.tsfile.write.schema.MeasurementSchema;
import org.apache.iotdb.tsfile.write.schema.Schema;
import org.apache.iotdb.tsfile.write.writer.RestorableTsFileIOWriter;
import org.slf4j.Logger;
import org.slf4j.LoggerFactory;


/**
 * For sequence data, a StorageGroupProcessor has some TsFileProcessors, in which there is only one
 * TsFileProcessor in the working status. <br/>
 * <p>
 * There are two situations to set the working TsFileProcessor to closing status:<br/>
 * <p>
 * (1) when inserting data into the TsFileProcessor, and the TsFileProcessor shouldFlush() (or
 * shouldClose())<br/>
 * <p>
 * (2) someone calls waitForAllCurrentTsFileProcessorsClosed(). (up to now, only flush command from
 * cli will call this method)<br/>
 * <p>
 * UnSequence data has the similar process as above.
 * <p>
 * When a sequence TsFileProcessor is submitted to be flushed, the updateLatestFlushTimeCallback()
 * method will be called as a callback.<br/>
 * <p>
 * When a TsFileProcessor is closed, the closeUnsealedTsFileProcessor() method will be called as a
 * callback.
 */
public class StorageGroupProcessor {

  private static final String MERGING_MODIFICATION_FILE_NAME = "merge.mods";
  private static final Logger logger = LoggerFactory.getLogger(StorageGroupProcessor.class);
  private static final int MAX_CACHE_SENSORS = 5000;
  /**
   * a read write lock for guaranteeing concurrent safety when accessing all fields in this class
   * (i.e., schema, (un)sequenceFileList, work(un)SequenceTsFileProcessor,
   * closing(Un)SequenceTsFileProcessor, latestTimeForEachDevice, and
   * latestFlushedTimeForEachDevice)
   */
  private final ReadWriteLock insertLock = new ReentrantReadWriteLock();
  /**
   * closeStorageGroupCondition is used to wait for all currently closing TsFiles to be done.
   */
  private final Object closeStorageGroupCondition = new Object();
  /**
   * avoid some tsfileResource is changed (e.g., from unsealed to sealed) when a query is executed.
   */
  private final ReadWriteLock closeQueryLock = new ReentrantReadWriteLock();
  /**
   * time partition id in the storage group -> tsFileProcessor for this time partition
   */
  private final TreeMap<Long, TsFileProcessor> workSequenceTsFileProcessors = new TreeMap<>();
  /**
   * time partition id in the storage group -> tsFileProcessor for this time partition
   */
  private final TreeMap<Long, TsFileProcessor> workUnsequenceTsFileProcessors = new TreeMap<>();
  /**
   * Time range for dividing storage group, unit is second
   */
  private long partitionIntervalForStorageGroup;
  /**
   * the schema of time series that belong this storage group
   */
  private Schema schema;
  // includes sealed and unsealed sequence TsFiles
  private TreeSet<TsFileResource> sequenceFileTreeSet = new TreeSet<>(
      (o1, o2) -> {
        int rangeCompare = o1.getFile().getParentFile().getName()
            .compareTo(o2.getFile().getParentFile().getName());
        return rangeCompare == 0 ? compareFileName(o1.getFile(), o2.getFile()) : rangeCompare;
      });

  private CopyOnReadLinkedList<TsFileProcessor> closingSequenceTsFileProcessor = new CopyOnReadLinkedList<>();
  // includes sealed and unsealed unSequence TsFiles
  private List<TsFileResource> unSequenceFileList = new ArrayList<>();
  private CopyOnReadLinkedList<TsFileProcessor> closingUnSequenceTsFileProcessor = new CopyOnReadLinkedList<>();
  /*
   * time partition id -> map, which contains
   * device -> global latest timestamp of each device latestTimeForEachDevice caches non-flushed
   * changes upon timestamps of each device, and is used to update latestFlushedTimeForEachDevice
   * when a flush is issued.
   */
  private Map<Long, Map<String, Long>> latestTimeForEachDevice = new HashMap<>();
  /**
   * time partition id -> map, which contains device -> largest timestamp of the latest memtable to
   * be submitted to asyncTryToFlush latestFlushedTimeForEachDevice determines whether a data point
   * should be put into a sequential file or an unsequential file. Data of some device with
   * timestamp less than or equals to the device's latestFlushedTime should go into an unsequential
   * file.
   */
  private Map<Long, Map<String, Long>> latestFlushedTimeForEachDevice = new HashMap<>();
  private String storageGroupName;
  private File storageGroupSysDir;
  /**
   * time partition id -> version controller which assigns a version for each MemTable and
   * deletion/update such that after they are persisted, the order of insertions, deletions and
   * updates can be re-determined.
   */
  private HashMap<Long, VersionController> timePartitionIdVersionControllerMap = new HashMap<>();
  /**
   * mergeLock is to be used in the merge process. Concurrent queries, deletions and merges may
   * result in losing some deletion in the merged new file, so a lock is necessary.
   */
  private ReentrantReadWriteLock mergeLock = new ReentrantReadWriteLock();
  /**
   * This is the modification file of the result of the current merge. Because the merged file may
   * be invisible at this moment, without this, deletion/update during merge could be lost.
   */
  private ModificationFile mergingModification;
  private volatile boolean isMerging = false;
  private long mergeStartTime;
  /**
   * This linked list records the access order of measurements used by query.
   */
  private LinkedList<String> lruForSensorUsedInQuery = new LinkedList<>();
  /**
   * when the data in a storage group is older than dataTTL, it is considered invalid and will be
   * eventually removed.
   */
  private long dataTTL = Long.MAX_VALUE;
  private FSFactory fsFactory = FSFactoryProducer.getFSFactory();
  private TsFileFlushPolicy fileFlushPolicy;

  // allDirectFileVersions records the versions of the direct TsFiles (generated by flush), not
  // including the files generated by merge
  private Set<Long> allDirectFileVersions = new HashSet<>();

  public StorageGroupProcessor(String systemInfoDir, String storageGroupName,
      TsFileFlushPolicy fileFlushPolicy)
      throws StorageGroupProcessorException {
    this.storageGroupName = storageGroupName;
    this.fileFlushPolicy = fileFlushPolicy;

    // construct the file schema
    this.schema = constructSchema(storageGroupName);

    storageGroupSysDir = SystemFileFactory.INSTANCE.getFile(systemInfoDir, storageGroupName);
    if (storageGroupSysDir.mkdirs()) {
      logger.info("Storage Group system Directory {} doesn't exist, create it",
          storageGroupSysDir.getPath());
    } else if (!storageGroupSysDir.exists()) {
      logger.error("create Storage Group system Directory {} failed",
          storageGroupSysDir.getPath());
    }

    // build time Interval to divide time partition
    String timePrecision = IoTDBDescriptor.getInstance().getConfig().getTimestampPrecision();
    switch (timePrecision) {
      case "ns":
        partitionIntervalForStorageGroup = IoTDBDescriptor.getInstance().
            getConfig().getPartitionInterval() * 1000_000_000L;
        break;
      case "us":
        partitionIntervalForStorageGroup = IoTDBDescriptor.getInstance().
            getConfig().getPartitionInterval() * 1000_000L;
        break;
      default:
        partitionIntervalForStorageGroup = IoTDBDescriptor.getInstance().
            getConfig().getPartitionInterval() * 1000;
        break;
    }

    recover();
  }

  private void recover() throws StorageGroupProcessorException {
    logger.info("recover Storage Group  {}", storageGroupName);

    try {
      // collect TsFiles from sequential and unsequential data directory
      List<TsFileResource> seqTsFiles = getAllFiles(
          DirectoryManager.getInstance().getAllSequenceFileFolders());
      List<TsFileResource> unseqTsFiles =
          getAllFiles(DirectoryManager.getInstance().getAllUnSequenceFileFolders());

      recoverSeqFiles(seqTsFiles);
      recoverUnseqFiles(unseqTsFiles);

      for (TsFileResource resource : seqTsFiles) {
        allDirectFileVersions.addAll(resource.getHistoricalVersions());
      }
      for (TsFileResource resource : unseqTsFiles) {
        allDirectFileVersions.addAll(resource.getHistoricalVersions());
      }

      String taskName = storageGroupName + "-" + System.currentTimeMillis();
      File mergingMods = SystemFileFactory.INSTANCE.getFile(storageGroupSysDir,
          MERGING_MODIFICATION_FILE_NAME);
      if (mergingMods.exists()) {
        mergingModification = new ModificationFile(mergingMods.getPath());
      }
      RecoverMergeTask recoverMergeTask = new RecoverMergeTask(seqTsFiles, unseqTsFiles,
          storageGroupSysDir.getPath(), this::mergeEndAction, taskName,
          IoTDBDescriptor.getInstance().getConfig().isForceFullMerge(), storageGroupName);
      logger.info("{} a RecoverMergeTask {} starts...", storageGroupName, taskName);
      recoverMergeTask
          .recoverMerge(IoTDBDescriptor.getInstance().getConfig().isContinueMergeAfterReboot());
      if (!IoTDBDescriptor.getInstance().getConfig().isContinueMergeAfterReboot()) {
        mergingMods.delete();
      }
    } catch (IOException | MetadataException e) {
      throw new StorageGroupProcessorException(e);
    }

    for (TsFileResource resource : sequenceFileTreeSet) {
      long timePartitionId = getTimePartitionFromTsFileResource(resource);
      if (timePartitionId != -1) {
        latestTimeForEachDevice.computeIfAbsent(timePartitionId, l -> new HashMap<>())
            .putAll(resource.getEndTimeMap());
        latestFlushedTimeForEachDevice.computeIfAbsent(timePartitionId, id -> new HashMap<>())
            .putAll(resource.getEndTimeMap());
      }
    }
  }

  private long getTimePartitionFromTsFileResource(TsFileResource resource) {
    // device id -> start map
    // if start time map is empty, tsfile resource is empty, return -1;
    Map<String, Long> startTimeMap = resource.getStartTimeMap();
    // just find any time of device
    Iterator<Long> iterator = startTimeMap.values().iterator();
    if (iterator.hasNext()) {
      return fromTimeToTimePartition(iterator.next());
    }

    return -1;
  }

  /**
   * get version controller by time partition Id Thread-safety should be ensure by caller
   *
   * @param timePartitionId time partition Id
   * @return version controller
   */
  private VersionController getVersionControllerByTimePartitionId(long timePartitionId) {
    VersionController res = timePartitionIdVersionControllerMap.get(timePartitionId);
    if (res == null) {
      try {
        res = new SimpleFileVersionController(storageGroupSysDir.getPath(), timePartitionId);
        timePartitionIdVersionControllerMap.put(timePartitionId, res);
      } catch (IOException e) {
        logger.error("can't build a version controller for time partition" + timePartitionId);
      }
    }

    return res;
  }

  private List<TsFileResource> getAllFiles(List<String> folders) {
    List<File> tsFiles = new ArrayList<>();
    for (String baseDir : folders) {
      File fileFolder = fsFactory.getFile(baseDir, storageGroupName);
      if (!fileFolder.exists()) {
        continue;
      }

      for (File timeRangeFileFolder : fileFolder.listFiles()) {
        // some TsFileResource may be being persisted when the system crashed, try recovering such
        // resources
        continueFailedRenames(timeRangeFileFolder, TEMP_SUFFIX);

        // some TsFiles were going to be replaced by the merged files when the system crashed and
        // the process was interrupted before the merged files could be named
        continueFailedRenames(timeRangeFileFolder, MERGE_SUFFIX);

        Collections.addAll(tsFiles,
            fsFactory.listFilesBySuffix(timeRangeFileFolder.getAbsolutePath(), TSFILE_SUFFIX));
      }

    }
    tsFiles.sort(this::compareFileName);
    List<TsFileResource> ret = new ArrayList<>();
    tsFiles.forEach(f -> ret.add(new TsFileResource(f)));
    return ret;
  }

  private void continueFailedRenames(File fileFolder, String suffix) {
    File[] files = fsFactory.listFilesBySuffix(fileFolder.getAbsolutePath(), suffix);
    if (files != null) {
      for (File tempResource : files) {
        File originResource = fsFactory.getFile(tempResource.getPath().replace(suffix, ""));
        if (originResource.exists()) {
          tempResource.delete();
        } else {
          tempResource.renameTo(originResource);
        }
      }
    }
  }

  private void recoverSeqFiles(List<TsFileResource> tsFiles) throws StorageGroupProcessorException {
    for (int i = 0; i < tsFiles.size(); i++) {
      TsFileResource tsFileResource = tsFiles.get(i);
      sequenceFileTreeSet.add(tsFileResource);
      long timePartitionId = getTimePartitionFromTsFileResource(tsFileResource);

      TsFileRecoverPerformer recoverPerformer = new TsFileRecoverPerformer(storageGroupName + "-",
          schema, getVersionControllerByTimePartitionId(timePartitionId), tsFileResource, false,
          i == tsFiles.size() - 1);
      RestorableTsFileIOWriter writer = recoverPerformer.recover();
      if (i != tsFiles.size() - 1 || !writer.canWrite()) {
        // not the last file or cannot write, just close it
        tsFileResource.setClosed(true);
      } else if (writer.canWrite()) {
        // the last file is not closed, continue writing to in
        TsFileProcessor tsFileProcessor = new TsFileProcessor(storageGroupName, tsFileResource,
            schema, getVersionControllerByTimePartitionId(timePartitionId),
            this::closeUnsealedTsFileProcessor,
            this::updateLatestFlushTimeCallback, true, writer);
        workUnsequenceTsFileProcessors
            .put(timePartitionId, tsFileProcessor);
        tsFileResource.setProcessor(tsFileProcessor);
        writer.makeMetadataVisible();
      }
    }
  }

  private void recoverUnseqFiles(List<TsFileResource> tsFiles)
      throws StorageGroupProcessorException {
    for (int i = 0; i < tsFiles.size(); i++) {
      TsFileResource tsFileResource = tsFiles.get(i);
      unSequenceFileList.add(tsFileResource);
      long timePartitionId = getTimePartitionFromTsFileResource(tsFileResource);

      TsFileRecoverPerformer recoverPerformer = new TsFileRecoverPerformer(storageGroupName + "-",
          schema, getVersionControllerByTimePartitionId(timePartitionId), tsFileResource, true,
          i == tsFiles.size() - 1);
      RestorableTsFileIOWriter writer = recoverPerformer.recover();
      if (i != tsFiles.size() - 1 || !writer.canWrite()) {
        // not the last file or cannot write, just close it
        tsFileResource.setClosed(true);
      } else if (writer.canWrite()) {
        // the last file is not closed, continue writing to in
        TsFileProcessor tsFileProcessor = new TsFileProcessor(storageGroupName, tsFileResource,
            schema, getVersionControllerByTimePartitionId(timePartitionId),
            this::closeUnsealedTsFileProcessor,
            this::unsequenceFlushCallback, false, writer);
        tsFileResource.setProcessor(tsFileProcessor);
        writer.makeMetadataVisible();
      }
    }
  }

  // ({systemTime}-{versionNum}-{mergeNum}.tsfile)
  private int compareFileName(File o1, File o2) {
    String[] items1 = o1.getName().replace(TSFILE_SUFFIX, "")
        .split(IoTDBConstant.TSFILE_NAME_SEPARATOR);
    String[] items2 = o2.getName().replace(TSFILE_SUFFIX, "")
        .split(IoTDBConstant.TSFILE_NAME_SEPARATOR);
    long ver1 = Long.parseLong(items1[0]);
    long ver2 = Long.parseLong(items2[0]);
    int cmp = Long.compare(ver1, ver2);
    if (cmp == 0) {
      return Long.compare(Long.parseLong(items1[1]), Long.parseLong(items2[1]));
    } else {
      return cmp;
    }
  }

  private Schema constructSchema(String storageGroupName) {
    List<MeasurementSchema> columnSchemaList;
    columnSchemaList = MManager.getInstance().getSchemaForStorageGroup(storageGroupName);

    Schema newSchema = new Schema();
    for (MeasurementSchema measurementSchema : columnSchemaList) {
      newSchema.registerMeasurement(measurementSchema);
    }
    return newSchema;
  }


  /**
   * add a measurement into the schema.
   */
  public void addMeasurement(String measurementId, TSDataType dataType, TSEncoding encoding,
      CompressionType compressor, Map<String, String> props) {
    writeLock();
    try {
      schema.registerMeasurement(new MeasurementSchema(measurementId, dataType, encoding,
          compressor, props));
    } finally {
      writeUnlock();
    }
  }

  public void insert(InsertPlan insertPlan) throws QueryProcessException {
    // reject insertions that are out of ttl
    if (!checkTTL(insertPlan.getTime())) {
      throw new OutOfTTLException(insertPlan.getTime(), (System.currentTimeMillis() - dataTTL));
    }
    writeLock();
    try {
      // init map
      long timePartitionId = fromTimeToTimePartition(insertPlan.getTime());
      latestTimeForEachDevice.computeIfAbsent(timePartitionId, l -> new HashMap<>())
          .putIfAbsent(insertPlan.getDeviceId(), Long.MIN_VALUE);
      latestFlushedTimeForEachDevice.computeIfAbsent(timePartitionId, id -> new HashMap<>())
          .putIfAbsent(insertPlan.getDeviceId(), Long.MIN_VALUE);

      // insert to sequence or unSequence file
      insertToTsFileProcessor(insertPlan,
          insertPlan.getTime() > latestFlushedTimeForEachDevice.get(timePartitionId)
              .get(insertPlan.getDeviceId()));
    } finally {
      writeUnlock();
    }
  }

  public Integer[] insertBatch(BatchInsertPlan batchInsertPlan) throws QueryProcessException {
    writeLock();
    try {
      Integer[] results = new Integer[batchInsertPlan.getRowCount()];

      /*
       * assume that batch has been sorted by client
       */
      int loc = 0;
      while (loc < batchInsertPlan.getRowCount()) {
        long currTime = batchInsertPlan.getTimes()[loc];
        // skip points that do not satisfy TTL
        if (!checkTTL(currTime)) {
          results[loc] = TSStatusCode.OUT_OF_TTL_ERROR.getStatusCode();
          loc++;
        } else {
          break;
        }
      }
      // loc pointing at first legal position
      if (loc == batchInsertPlan.getRowCount()) {
        return results;
      }
      // before is first start point
      int before = loc;
      // before time partition
      long beforeTimePartition = fromTimeToTimePartition(batchInsertPlan.getTimes()[before]);
      // init map
      long lastFlushTime = latestFlushedTimeForEachDevice.
          computeIfAbsent(beforeTimePartition, id -> new HashMap<>()).
          computeIfAbsent(batchInsertPlan.getDeviceId(), id -> Long.MIN_VALUE);
      // if is sequence
      boolean isSequence = false;
      while (loc < batchInsertPlan.getRowCount()) {
        long time = batchInsertPlan.getTimes()[loc];
        long curTimePartition = fromTimeToTimePartition(time);
        results[loc] = TSStatusCode.SUCCESS_STATUS.getStatusCode();
        // start next partition
        if (curTimePartition != beforeTimePartition) {
          // insert last time partition
          insertBatchToTsFileProcessor(batchInsertPlan, before, loc, isSequence, results,
              beforeTimePartition);
          // re initialize
          before = loc;
          beforeTimePartition = curTimePartition;
          lastFlushTime = latestFlushedTimeForEachDevice.
              computeIfAbsent(beforeTimePartition, id -> new HashMap<>()).
              computeIfAbsent(batchInsertPlan.getDeviceId(), id -> Long.MIN_VALUE);
          isSequence = false;
        }
        // still in this partition
        else {
          // judge if we should insert sequence
          if (!isSequence && time > lastFlushTime) {
            // insert into unsequence and then start sequence
            insertBatchToTsFileProcessor(batchInsertPlan, before, loc, false, results,
                beforeTimePartition);
            before = loc;
            isSequence = true;
          }
          loc++;
        }
      }

      // do not forget last part
      if (before < loc) {
        insertBatchToTsFileProcessor(batchInsertPlan, before, loc, isSequence, results,
            beforeTimePartition);
      }

      return results;
    } finally {
      writeUnlock();
    }
  }

  /**
   * @return whether the given time falls in ttl
   */
  private boolean checkTTL(long time) {
    return dataTTL == Long.MAX_VALUE || (System.currentTimeMillis() - time) <= dataTTL;
  }

  /**
   * insert batch to tsfile processor thread-safety that the caller need to guarantee
   *
   * @param batchInsertPlan batch insert plan
   * @param sequence        whether is sequence
   * @param results         result array
   * @param timePartitionId time partition id
   */
  private void insertBatchToTsFileProcessor(BatchInsertPlan batchInsertPlan,
      int start, int end, boolean sequence, Integer[] results, long timePartitionId)
      throws QueryProcessException {
    // return when start <= end
    if (start >= end) {
      return;
    }

    TsFileProcessor tsFileProcessor = getOrCreateTsFileProcessor(timePartitionId,
        sequence);
    if (tsFileProcessor == null) {
      for (int i = start; i < end; i++) {
        results[i] = TSStatusCode.INTERNAL_SERVER_ERROR.getStatusCode();
      }
      return;
    }

    boolean result = tsFileProcessor.insertBatch(batchInsertPlan, start, end, results);

    latestTimeForEachDevice.computeIfAbsent(timePartitionId, t -> new HashMap<>())
        .putIfAbsent(batchInsertPlan.getDeviceId(), Long.MIN_VALUE);
    // try to update the latest time of the device of this tsRecord
    if (sequence && result
        && latestTimeForEachDevice.get(timePartitionId).get(batchInsertPlan.getDeviceId())
        < batchInsertPlan.getTimes()[end - 1]) {
      latestTimeForEachDevice.get(timePartitionId)
          .put(batchInsertPlan.getDeviceId(), batchInsertPlan.getTimes()[end - 1]);
    }

    // check memtable size and may async try to flush the work memtable
    if (tsFileProcessor.shouldFlush()) {
      fileFlushPolicy.apply(this, tsFileProcessor, sequence);
    }
  }


  private void insertToTsFileProcessor(InsertPlan insertPlan, boolean sequence)
      throws QueryProcessException {
    TsFileProcessor tsFileProcessor;
    boolean result;
    long timePartitionId = fromTimeToTimePartition(insertPlan.getTime());

    tsFileProcessor = getOrCreateTsFileProcessor(timePartitionId, sequence);

    if (tsFileProcessor == null) {
      return;
    }

    // insert TsFileProcessor
    result = tsFileProcessor.insert(insertPlan);

    // try to update the latest time of the device of this tsRecord
    if (result
        && latestTimeForEachDevice.get(timePartitionId).get(insertPlan.getDeviceId()) < insertPlan
        .getTime()) {
      latestTimeForEachDevice.get(timePartitionId)
          .put(insertPlan.getDeviceId(), insertPlan.getTime());
    }

    // check memtable size and may asyncTryToFlush the work memtable
    if (tsFileProcessor.shouldFlush()) {
      fileFlushPolicy.apply(this, tsFileProcessor, sequence);
    }
  }

  private TsFileProcessor getOrCreateTsFileProcessor(long timeRangeId, boolean sequence) {
    TsFileProcessor tsFileProcessor = null;
    try {
      if (sequence) {
        tsFileProcessor = getOrCreateTsFileProcessorIntern(timeRangeId,
            workSequenceTsFileProcessors, sequenceFileTreeSet, true);
      } else {
        tsFileProcessor = getOrCreateTsFileProcessorIntern(timeRangeId,
            workUnsequenceTsFileProcessors, unSequenceFileList, false);
      }
    } catch (DiskSpaceInsufficientException e) {
      logger.error(
          "disk space is insufficient when creating TsFile processor, change system mode to read-only",
          e);
      IoTDBDescriptor.getInstance().getConfig().setReadOnly(true);
    } catch (IOException e) {
      logger
          .error("meet IOException when creating TsFileProcessor, change system mode to read-only",
              e);
      IoTDBDescriptor.getInstance().getConfig().setReadOnly(true);
    }
    return tsFileProcessor;
  }

  /**
   * get processor from hashmap, flush oldest processor if necessary
   *
   * @param timeRangeId            time partition range
   * @param tsFileProcessorTreeMap tsFileProcessorTreeMap
   * @param fileList               file list to add new processor
   * @param sequence               whether is sequence or not
   */
  private TsFileProcessor getOrCreateTsFileProcessorIntern(long timeRangeId,
      TreeMap<Long, TsFileProcessor> tsFileProcessorTreeMap,
      Collection<TsFileResource> fileList,
      boolean sequence)
      throws IOException, DiskSpaceInsufficientException {

    TsFileProcessor res;
    // we have to ensure only one thread can change workSequenceTsFileProcessors
    writeLock();
    try {
      if (!tsFileProcessorTreeMap.containsKey(timeRangeId)) {
        // we have to remove oldest processor to control the num of the memtables
        // TODO: use a method to control the number of memtables
        if (tsFileProcessorTreeMap.size()
            >= IoTDBDescriptor.getInstance().getConfig().getMemtableNumInEachStorageGroup() / 2) {
          Map.Entry<Long, TsFileProcessor> processorEntry = tsFileProcessorTreeMap.firstEntry();

          moveOneWorkProcessorToClosingList(sequence, processorEntry.getValue());
        }

        // build new processor
        TsFileProcessor newProcessor = createTsFileProcessor(sequence, timeRangeId);
        tsFileProcessorTreeMap.put(timeRangeId, newProcessor);
        fileList.add(newProcessor.getTsFileResource());
        res = newProcessor;
      } else {
        res = tsFileProcessorTreeMap.get(timeRangeId);
      }

    } finally {
      // unlock in finally
      writeUnlock();
    }

    return res;
  }


  private long fromTimeToTimePartition(long time) {

    return time / partitionIntervalForStorageGroup;
  }

  private TsFileProcessor createTsFileProcessor(boolean sequence, long timePartitionId)
      throws IOException, DiskSpaceInsufficientException {
    String baseDir;
    if (sequence) {
      baseDir = DirectoryManager.getInstance().getNextFolderForSequenceFile();
    } else {
      baseDir = DirectoryManager.getInstance().getNextFolderForUnSequenceFile();
    }
    fsFactory.getFile(baseDir, storageGroupName).mkdirs();

    String filePath =
        baseDir + File.separator + storageGroupName + File.separator + timePartitionId
            + File.separator
            + getNewTsFileName(timePartitionId);

    TsFileProcessor tsFileProcessor;
    VersionController versionController = getVersionControllerByTimePartitionId(timePartitionId);
    if (sequence) {
      tsFileProcessor = new TsFileProcessor(storageGroupName,
          fsFactory.getFileWithParent(filePath),
          schema, versionController, this::closeUnsealedTsFileProcessor,
          this::updateLatestFlushTimeCallback, true);
    } else {
      tsFileProcessor = new TsFileProcessor(storageGroupName,
          fsFactory.getFileWithParent(filePath),
          schema, versionController, this::closeUnsealedTsFileProcessor,
          this::unsequenceFlushCallback, false);
    }

    tsFileProcessor.setTimeRangeId(timePartitionId);
    return tsFileProcessor;
  }

  /**
   * Create a new tsfile name
   *
   * @return file name
   */
  private String getNewTsFileName(long timePartitionId) {
    return getNewTsFileName(System.currentTimeMillis(),
        getVersionControllerByTimePartitionId(timePartitionId).nextVersion(), 0);
  }

  private String getNewTsFileName(long time, long version, int mergeCnt) {
    return time + IoTDBConstant.TSFILE_NAME_SEPARATOR + version
        + IoTDBConstant.TSFILE_NAME_SEPARATOR + mergeCnt + TSFILE_SUFFIX;
  }


  /**
   * thread-safety should be ensured by caller
   */
  public void moveOneWorkProcessorToClosingList(boolean sequence,
      TsFileProcessor tsFileProcessor) {
    //for sequence tsfile, we update the endTimeMap only when the file is prepared to be closed.
    //for unsequence tsfile, we have maintained the endTimeMap when an insertion comes.
    if (sequence) {
      closingSequenceTsFileProcessor.add(tsFileProcessor);
      updateEndTimeMap(tsFileProcessor);
      tsFileProcessor.asyncClose();

      workSequenceTsFileProcessors.remove(tsFileProcessor.getTimeRangeId());
      // if unsequence files don't contain this time range id, we should remove it's version controller
      if (!workUnsequenceTsFileProcessors.containsKey(tsFileProcessor.getTimeRangeId())) {
        timePartitionIdVersionControllerMap.remove(tsFileProcessor.getTimeRangeId());
      }
      logger.info("close a sequence tsfile processor {}", storageGroupName);
    } else {
      closingUnSequenceTsFileProcessor.add(tsFileProcessor);
      tsFileProcessor.asyncClose();

      workUnsequenceTsFileProcessors.remove(tsFileProcessor.getTimeRangeId());
      // if sequence files don't contain this time range id, we should remove it's version controller
      if (!workSequenceTsFileProcessors.containsKey(tsFileProcessor.getTimeRangeId())) {
        timePartitionIdVersionControllerMap.remove(tsFileProcessor.getTimeRangeId());
      }
    }
  }

  /**
   * delete the storageGroup's own folder in folder data/system/storage_groups
   */
  public void deleteFolder(String systemDir) {
    waitForAllCurrentTsFileProcessorsClosed();
    writeLock();
    try {
      File storageGroupFolder = SystemFileFactory.INSTANCE.getFile(systemDir, storageGroupName);
      if (storageGroupFolder.exists()) {
        org.apache.iotdb.db.utils.FileUtils.deleteDirectory(storageGroupFolder);
      }
    } catch (IOException e) {
      logger.error("Cannot delete the folder in storage group {}, because", storageGroupName, e);
    } finally {
      writeUnlock();
    }
  }

  public void closeAllResources() {
    for (TsFileResource tsFileResource : unSequenceFileList) {
      try {
        tsFileResource.close();
      } catch (IOException e) {
        logger.error("Cannot close a TsFileResource {}", tsFileResource, e);
      }
    }
    for (TsFileResource tsFileResource : sequenceFileTreeSet) {
      try {
        tsFileResource.close();
      } catch (IOException e) {
        logger.error("Cannot close a TsFileResource {}", tsFileResource, e);
      }
    }
  }

  public void syncDeleteDataFiles() {
    waitForAllCurrentTsFileProcessorsClosed();
    //normally, mergingModification is just need to be closed by after a merge task is finished.
    //we close it here just for IT test.
    if (this.mergingModification != null) {
      try {
        mergingModification.close();
      } catch (IOException e) {
        logger.error("Cannot close the mergingMod file {}", mergingModification.getFilePath(), e);
      }

    }
    writeLock();
    try {
      closeAllResources();
      List<String> folder = DirectoryManager.getInstance().getAllSequenceFileFolders();
      folder.addAll(DirectoryManager.getInstance().getAllUnSequenceFileFolders());
      deleteAllSGFolders(folder);

      this.workSequenceTsFileProcessors.clear();
      this.workUnsequenceTsFileProcessors.clear();
      this.sequenceFileTreeSet.clear();
      this.unSequenceFileList.clear();
      this.latestFlushedTimeForEachDevice.clear();
      this.latestTimeForEachDevice.clear();
    } finally {
      writeUnlock();
    }
  }

  private void deleteAllSGFolders(List<String> folder) {
    for (String tsfilePath : folder) {
      File storageGroupFolder = fsFactory.getFile(tsfilePath, storageGroupName);
      if (storageGroupFolder.exists()) {
        try {
          org.apache.iotdb.db.utils.FileUtils.deleteDirectory(storageGroupFolder);
        } catch (IOException e) {
          logger.error("Delete TsFiles failed", e);
        }
      }
    }
  }

  /**
   * Iterate each TsFile and try to lock and remove those out of TTL.
   */
  public synchronized void checkFilesTTL() {
    if (dataTTL == Long.MAX_VALUE) {
      logger.debug("{}: TTL not set, ignore the check", storageGroupName);
      return;
    }
    long timeLowerBound = System.currentTimeMillis() - dataTTL;
    if (logger.isDebugEnabled()) {
      logger.debug("{}: TTL removing files before {}", storageGroupName, new Date(timeLowerBound));
    }

    // copy to avoid concurrent modification of deletion
    List<TsFileResource> seqFiles = new ArrayList<>(sequenceFileTreeSet);
    List<TsFileResource> unseqFiles = new ArrayList<>(unSequenceFileList);

    for (TsFileResource tsFileResource : seqFiles) {
      checkFileTTL(tsFileResource, timeLowerBound, true);
    }
    for (TsFileResource tsFileResource : unseqFiles) {
      checkFileTTL(tsFileResource, timeLowerBound, false);
    }
  }

  private void checkFileTTL(TsFileResource resource, long timeLowerBound, boolean isSeq) {
    if (resource.isMerging() || !resource.isClosed()
        || !resource.isDeleted() && resource.stillLives(timeLowerBound)) {
      return;
    }

    writeLock();
    try {
      // prevent new merges and queries from choosing this file
      resource.setDeleted(true);
      // the file may be chosen for merge after the last check and before writeLock()
      // double check to ensure the file is not used by a merge
      if (resource.isMerging()) {
        return;
      }

      // ensure that the file is not used by any queries
      if (resource.getWriteQueryLock().writeLock().tryLock()) {
        try {
          // physical removal
          resource.remove();
          if (logger.isInfoEnabled()) {
            logger.info("Removed a file {} before {} by ttl ({}ms)", resource.getFile().getPath(),
                new Date(timeLowerBound), dataTTL);
          }
          if (isSeq) {
            sequenceFileTreeSet.remove(resource);
          } else {
            unSequenceFileList.remove(resource);
          }
        } finally {
          resource.getWriteQueryLock().writeLock().unlock();
        }
      }
    } finally {
      writeUnlock();
    }
  }

  /**
   * This method will be blocked until all tsfile processors are closed.
   */
  public void waitForAllCurrentTsFileProcessorsClosed() {
    synchronized (closeStorageGroupCondition) {
      try {
        putAllWorkingTsFileProcessorIntoClosingList();
        while (!closingSequenceTsFileProcessor.isEmpty() || !closingUnSequenceTsFileProcessor
            .isEmpty()) {
          closeStorageGroupCondition.wait();
        }
      } catch (InterruptedException e) {
        logger.error("CloseFileNodeCondition error occurs while waiting for closing the storage "
            + "group {}", storageGroupName, e);
      }
    }
  }

  public void putAllWorkingTsFileProcessorIntoClosingList() {
    writeLock();
    try {
      logger.info("async force close all files in storage group: {}", storageGroupName);
      // to avoid concurrent modification problem, we need a new array list
      for (TsFileProcessor tsFileProcessor : new ArrayList<>(
          workSequenceTsFileProcessors.values())) {
        moveOneWorkProcessorToClosingList(true, tsFileProcessor);
      }
      // to avoid concurrent modification problem, we need a new array list
      for (TsFileProcessor tsFileProcessor : new ArrayList<>(
          workUnsequenceTsFileProcessors.values())) {
        moveOneWorkProcessorToClosingList(false, tsFileProcessor);
      }
    } finally {
      writeUnlock();
    }
  }

  // TODO need a read lock, please consider the concurrency with flush manager threads.
  public QueryDataSource query(String deviceId, String measurementId, QueryContext context,
      QueryFileManager filePathsManager) {
    insertLock.readLock().lock();
    mergeLock.readLock().lock();
    synchronized (lruForSensorUsedInQuery) {
      if (lruForSensorUsedInQuery.size() >= MAX_CACHE_SENSORS) {
        lruForSensorUsedInQuery.removeFirst();
      }
      lruForSensorUsedInQuery.add(measurementId);
    }
    try {
      List<TsFileResource> seqResources = getFileResourceListForQuery(sequenceFileTreeSet,
          deviceId, measurementId, context);
      List<TsFileResource> unseqResources = getFileResourceListForQuery(unSequenceFileList,
          deviceId, measurementId, context);
      QueryDataSource dataSource = new QueryDataSource(new Path(deviceId, measurementId),
          seqResources, unseqResources);
      // used files should be added before mergeLock is unlocked, or they may be deleted by
      // running merge
      // is null only in tests
      if (filePathsManager != null) {
        filePathsManager.addUsedFilesForQuery(context.getQueryId(), dataSource);
      }
      dataSource.setDataTTL(dataTTL);
      return dataSource;
    } finally {
      insertLock.readLock().unlock();
      mergeLock.readLock().unlock();
    }
  }

  /**
   * returns the top k% measurements which are recently used in queries.
   */
  public Set calTopKMeasurement(String sensorId, double k) {
    int num = (int) (lruForSensorUsedInQuery.size() * k);
    Set<String> sensorSet = new HashSet<>(num + 1);
    synchronized (lruForSensorUsedInQuery) {
      Iterator<String> iterator = lruForSensorUsedInQuery.descendingIterator();
      while (iterator.hasNext() && sensorSet.size() < num) {
        String sensor = iterator.next();
        if (sensorSet.contains(sensor)) {
          iterator.remove();
        } else {
          sensorSet.add(sensor);
        }
      }
    }
    sensorSet.add(sensorId);
    return sensorSet;
  }

  public void writeLock() {
    insertLock.writeLock().lock();
  }

  public void writeUnlock() {
    insertLock.writeLock().unlock();
  }


  /**
   * @param tsFileResources includes sealed and unsealed tsfile resources
   * @return fill unsealed tsfile resources with memory data and ChunkMetadataList of data in disk
   */
  private List<TsFileResource> getFileResourceListForQuery(
      Collection<TsFileResource> tsFileResources,
      String deviceId, String measurementId, QueryContext context) {

    MeasurementSchema mSchema = schema.getMeasurementSchema(measurementId);
    TSDataType dataType = mSchema.getType();

    List<TsFileResource> tsfileResourcesForQuery = new ArrayList<>();
    long timeLowerBound = dataTTL != Long.MAX_VALUE ? System.currentTimeMillis() - dataTTL : Long
        .MIN_VALUE;
    context.setQueryTimeLowerBound(timeLowerBound);

    for (TsFileResource tsFileResource : tsFileResources) {
      // TODO: try filtering files if the query contains time filter
      if (!testResourceDevice(tsFileResource, deviceId)) {
        continue;
      }
      closeQueryLock.readLock().lock();

      try {
        if (tsFileResource.isClosed()) {
          tsfileResourcesForQuery.add(tsFileResource);
        } else {
          // left: in-memory data, right: meta of disk data
          Pair<ReadOnlyMemChunk, List<ChunkMetaData>> pair = tsFileResource
              .getUnsealedFileProcessor()
              .query(deviceId, measurementId, dataType, mSchema.getProps(), context);

          tsfileResourcesForQuery.add(new TsFileResource(tsFileResource.getFile(),
              tsFileResource.getStartTimeMap(), tsFileResource.getEndTimeMap(), pair.left,
              pair.right));
        }
      } finally {
        closeQueryLock.readLock().unlock();
      }
    }
    return tsfileResourcesForQuery;
  }

  /**
   * @return true if the device is contained in the TsFile and it lives beyond TTL
   */
  private boolean testResourceDevice(TsFileResource tsFileResource, String deviceId) {
    if (!tsFileResource.containsDevice(deviceId)) {
      return false;
    }
    if (dataTTL != Long.MAX_VALUE) {
      Long deviceEndTime = tsFileResource.getEndTimeMap().get(deviceId);
      return deviceEndTime == null || checkTTL(deviceEndTime);
    }
    return true;
  }


  /**
   * Delete data whose timestamp <= 'timestamp' and belongs to the time series
   * deviceId.measurementId.
   *
   * @param deviceId      the deviceId of the timeseries to be deleted.
   * @param measurementId the measurementId of the timeseries to be deleted.
   * @param timestamp     the delete range is (0, timestamp].
   */
  public void delete(String deviceId, String measurementId, long timestamp) throws IOException {
    // TODO: how to avoid partial deletion?
    //FIXME: notice that if we may remove a SGProcessor out of memory, we need to close all opened
    //mod files in mergingModification, sequenceFileList, and unsequenceFileList
    writeLock();
    mergeLock.writeLock().lock();

    // record files which are updated so that we can roll back them in case of exception
    List<ModificationFile> updatedModFiles = new ArrayList<>();

    try {
      Long lastUpdateTime = null;
      for (Map<String, Long> latestTimeMap : latestTimeForEachDevice.values()) {
        Long curTime = latestTimeMap.get(deviceId);
        if (curTime != null && (lastUpdateTime == null || lastUpdateTime < curTime)) {
          lastUpdateTime = curTime;
        }
      }

      // There is no tsfile data, the delete operation is invalid
      if (lastUpdateTime == null) {
        logger.debug("No device {} in SG {}, deletion invalid", deviceId, storageGroupName);
        return;
      }

      // time partition to divide storage group
      long timePartitionId = fromTimeToTimePartition(timestamp);
      // write log
      if (IoTDBDescriptor.getInstance().getConfig().isEnableWal()) {
        DeletePlan deletionPlan = new DeletePlan(timestamp, new Path(deviceId, measurementId));
        for (Map.Entry<Long, TsFileProcessor> entry : workSequenceTsFileProcessors.entrySet()) {
          if (entry.getKey() <= timePartitionId) {
            entry.getValue().getLogNode()
                .write(deletionPlan);
          }
        }

        for (Map.Entry<Long, TsFileProcessor> entry : workUnsequenceTsFileProcessors.entrySet()) {
          if (entry.getKey() <= timePartitionId) {
            entry.getValue().getLogNode()
                .write(deletionPlan);
          }
        }
      }

      Path fullPath = new Path(deviceId, measurementId);
      Deletion deletion = new Deletion(fullPath,
          getVersionControllerByTimePartitionId(timePartitionId).nextVersion(), timestamp);
      if (mergingModification != null) {
        mergingModification.write(deletion);
        updatedModFiles.add(mergingModification);
      }

      deleteDataInFiles(sequenceFileTreeSet, deletion, updatedModFiles);
      deleteDataInFiles(unSequenceFileList, deletion, updatedModFiles);

    } catch (Exception e) {
      // roll back
      for (ModificationFile modFile : updatedModFiles) {
        modFile.abort();
      }
      throw new IOException(e);
    } finally {
      writeUnlock();
      mergeLock.writeLock().unlock();
    }
  }


  private void deleteDataInFiles(Collection<TsFileResource> tsFileResourceList, Deletion deletion,
      List<ModificationFile> updatedModFiles)
      throws IOException {
    String deviceId = deletion.getDevice();
    for (TsFileResource tsFileResource : tsFileResourceList) {
      if (!tsFileResource.containsDevice(deviceId) ||
          deletion.getTimestamp() < tsFileResource.getStartTimeMap().get(deviceId)) {
        continue;
      }

      // write deletion into modification file
      tsFileResource.getModFile().write(deletion);
      // remember to close mod file
      tsFileResource.getModFile().close();

      // delete data in memory of unsealed file
      if (!tsFileResource.isClosed()) {
        TsFileProcessor tsfileProcessor = tsFileResource.getUnsealedFileProcessor();
        tsfileProcessor.deleteDataInMemory(deletion);
      }

      // add a record in case of rollback
      updatedModFiles.add(tsFileResource.getModFile());
    }
  }

  /**
   * when close an TsFileProcessor, update its EndTimeMap immediately
   *
   * @param tsFileProcessor processor to be closed
   */
  private void updateEndTimeMap(TsFileProcessor tsFileProcessor) {
    TsFileResource resource = tsFileProcessor.getTsFileResource();
    for (Entry<String, Long> startTime : resource.getStartTimeMap().entrySet()) {
      String deviceId = startTime.getKey();
      resource.forceUpdateEndTime(deviceId,
          latestTimeForEachDevice.get(tsFileProcessor.getTimeRangeId()).get(deviceId));
    }
  }

  private boolean unsequenceFlushCallback(TsFileProcessor processor) {
    return true;
  }

  private boolean updateLatestFlushTimeCallback(TsFileProcessor processor) {
    // update the largest timestamp in the last flushing memtable
    for (Entry<String, Long> entry : latestTimeForEachDevice.get(processor.getTimeRangeId())
        .entrySet()) {
      latestFlushedTimeForEachDevice.get(processor.getTimeRangeId())
          .put(entry.getKey(), entry.getValue());
    }
    return true;
  }

  /**
   * put the memtable back to the MemTablePool and make the metadata in writer visible
   */
  // TODO please consider concurrency with query and insert method.
  private void closeUnsealedTsFileProcessor(
      TsFileProcessor tsFileProcessor) throws TsFileProcessorException {
    closeQueryLock.writeLock().lock();
    try {
      tsFileProcessor.close();
    } finally {
      closeQueryLock.writeLock().unlock();
    }
    //closingSequenceTsFileProcessor is a thread safety class.
    if (closingSequenceTsFileProcessor.contains(tsFileProcessor)) {
      closingSequenceTsFileProcessor.remove(tsFileProcessor);
    } else {
      closingUnSequenceTsFileProcessor.remove(tsFileProcessor);
    }
    logger.info("signal closing storage group condition in {}", storageGroupName);
    synchronized (closeStorageGroupCondition) {
      closeStorageGroupCondition.notifyAll();
    }
  }

  /**
   * count all Tsfiles in the storage group which need to be upgraded
   *
   * @return total num of the tsfiles which need to be upgraded in the storage group
   */
  public int countUpgradeFiles() {
    int cntUpgradeFileNum = 0;
    for (TsFileResource seqTsFileResource : sequenceFileTreeSet) {
      if (UpgradeUtils.isNeedUpgrade(seqTsFileResource)) {
        cntUpgradeFileNum += 1;
      }
    }
    for (TsFileResource unseqTsFileResource : unSequenceFileList) {
      if (UpgradeUtils.isNeedUpgrade(unseqTsFileResource)) {
        cntUpgradeFileNum += 1;
      }
    }
    return cntUpgradeFileNum;
  }

  public void upgrade() {
    for (TsFileResource seqTsFileResource : sequenceFileTreeSet) {
      seqTsFileResource.doUpgrade();
    }
    for (TsFileResource unseqTsFileResource : unSequenceFileList) {
      unseqTsFileResource.doUpgrade();
    }
  }

  public void merge(boolean fullMerge) {
    writeLock();
    try {
      if (isMerging) {
        if (logger.isInfoEnabled()) {
          logger.info("{} Last merge is ongoing, currently consumed time: {}ms", storageGroupName,
              (System.currentTimeMillis() - mergeStartTime));
        }
        return;
      }
      if (unSequenceFileList.isEmpty() || sequenceFileTreeSet.isEmpty()) {
        logger.info("{} no files to be merged", storageGroupName);
        return;
      }

      long budget = IoTDBDescriptor.getInstance().getConfig().getMergeMemoryBudget();
      long timeLowerBound = System.currentTimeMillis() - dataTTL;
      MergeResource mergeResource = new MergeResource(sequenceFileTreeSet, unSequenceFileList,
          timeLowerBound);

      IMergeFileSelector fileSelector = getMergeFileSelector(budget, mergeResource);
      try {
        List[] mergeFiles = fileSelector.select();
        if (mergeFiles.length == 0) {
          logger.info("{} cannot select merge candidates under the budget {}", storageGroupName,
              budget);
          return;
        }
        // avoid pending tasks holds the metadata and streams
        mergeResource.clear();
        String taskName = storageGroupName + "-" + System.currentTimeMillis();
        // do not cache metadata until true candidates are chosen, or too much metadata will be
        // cached during selection
        mergeResource.setCacheDeviceMeta(true);

        for (TsFileResource tsFileResource : mergeResource.getSeqFiles()) {
          tsFileResource.setMerging(true);
        }
        for (TsFileResource tsFileResource : mergeResource.getUnseqFiles()) {
          tsFileResource.setMerging(true);
        }

        MergeTask mergeTask = new MergeTask(mergeResource, storageGroupSysDir.getPath(),
            this::mergeEndAction, taskName, fullMerge, fileSelector.getConcurrentMergeNum(),
            storageGroupName);
        mergingModification = new ModificationFile(
            storageGroupSysDir + File.separator + MERGING_MODIFICATION_FILE_NAME);
        MergeManager.getINSTANCE().submitMainTask(mergeTask);
        if (logger.isInfoEnabled()) {
          logger.info("{} submits a merge task {}, merging {} seqFiles, {} unseqFiles",
              storageGroupName, taskName, mergeFiles[0].size(), mergeFiles[1].size());
        }
        isMerging = true;
        mergeStartTime = System.currentTimeMillis();

      } catch (MergeException | IOException e) {
        logger.error("{} cannot select file for merge", storageGroupName, e);
      }
    } finally {
      writeUnlock();
    }
  }

  private IMergeFileSelector getMergeFileSelector(long budget, MergeResource resource) {
    MergeFileStrategy strategy = IoTDBDescriptor.getInstance().getConfig().getMergeFileStrategy();
    switch (strategy) {
      case MAX_FILE_NUM:
        return new MaxFileMergeFileSelector(resource, budget);
      case MAX_SERIES_NUM:
        return new MaxSeriesMergeFileSelector(resource, budget);
      default:
        throw new UnsupportedOperationException("Unknown MergeFileStrategy " + strategy);
    }
  }

  private void removeUnseqFiles(List<TsFileResource> unseqFiles) {
    mergeLock.writeLock().lock();
    try {
      unSequenceFileList.removeAll(unseqFiles);
    } finally {
      mergeLock.writeLock().unlock();
    }

    for (TsFileResource unseqFile : unseqFiles) {
      unseqFile.getWriteQueryLock().writeLock().lock();
      try {
        unseqFile.remove();
      } finally {
        unseqFile.getWriteQueryLock().writeLock().unlock();
      }
    }
  }

  @SuppressWarnings("squid:S1141")
  private void updateMergeModification(TsFileResource seqFile) {
    seqFile.getWriteQueryLock().writeLock().lock();
    try {
      // remove old modifications and write modifications generated during merge
      seqFile.removeModFile();
      if (mergingModification != null) {
        for (Modification modification : mergingModification.getModifications()) {
          seqFile.getModFile().write(modification);
        }
        try {
          seqFile.getModFile().close();
        } catch (IOException e) {
          logger
              .error("Cannot close the ModificationFile {}", seqFile.getModFile().getFilePath(), e);
        }
      }
    } catch (IOException e) {
      logger.error("{} cannot clean the ModificationFile of {} after merge", storageGroupName,
          seqFile.getFile(), e);
    } finally {
      seqFile.getWriteQueryLock().writeLock().unlock();
    }
  }

  private void removeMergingModification() {
    try {
      if (mergingModification != null) {
        mergingModification.remove();
        mergingModification = null;
      }
    } catch (IOException e) {
      logger.error("{} cannot remove merging modification ", storageGroupName, e);
    }
  }

  protected void mergeEndAction(List<TsFileResource> seqFiles, List<TsFileResource> unseqFiles,
      File mergeLog) {
    logger.info("{} a merge task is ending...", storageGroupName);

    if (unseqFiles.isEmpty()) {
      // merge runtime exception arose, just end this merge
      isMerging = false;
      logger.info("{} a merge task abnormally ends", storageGroupName);
      return;
    }

    removeUnseqFiles(unseqFiles);

    for (int i = 0; i < seqFiles.size(); i++) {
      TsFileResource seqFile = seqFiles.get(i);
      mergeLock.writeLock().lock();
      try {
        updateMergeModification(seqFile);
        if (i == seqFiles.size() - 1) {
          //FIXME if there is an exception, the the modification file will be not closed.
          removeMergingModification();
          isMerging = false;
          mergeLog.delete();
        }
      } finally {
        mergeLock.writeLock().unlock();
      }
    }
    logger.info("{} a merge task ends", storageGroupName);
  }

  /**
   * Load a new tsfile to storage group processor. The mechanism of the sync module will make sure
   * that there has no file which is overlapping with the new file.
   * <p>
   * Firstly, determine the loading type of the file, whether it needs to be loaded in sequence list
   * or unsequence list.
   * <p>
   * Secondly, execute the loading process by the type.
   * <p>
   * Finally, update the latestTimeForEachDevice and latestFlushedTimeForEachDevice.
   *
   * @param newTsFileResource tsfile resource
   * @UsedBy sync module.
   */
  public void loadNewTsFileForSync(TsFileResource newTsFileResource)
      throws TsFileProcessorException {
    File tsfileToBeInserted = newTsFileResource.getFile();
    writeLock();
    mergeLock.writeLock().lock();
    try {
      loadTsFileByType(LoadTsFileType.LOAD_SEQUENCE, tsfileToBeInserted, newTsFileResource);
      updateLatestTimeMap(newTsFileResource);
    } catch (DiskSpaceInsufficientException e) {
      logger.error(
          "Failed to append the tsfile {} to storage group processor {} because the disk space is insufficient.",
          tsfileToBeInserted.getAbsolutePath(), tsfileToBeInserted.getParentFile().getName());
      IoTDBDescriptor.getInstance().getConfig().setReadOnly(true);
      throw new TsFileProcessorException(e);
    } finally {
      mergeLock.writeLock().unlock();
      writeUnlock();
    }
  }

  /**
   * Load a new tsfile to storage group processor. Tne file may have overlap with other files.
   * <p>
   * Firstly, determine the loading type of the file, whether it needs to be loaded in sequence list
   * or unsequence list.
   * <p>
   * Secondly, execute the loading process by the type.
   * <p>
   * Finally, update the latestTimeForEachDevice and latestFlushedTimeForEachDevice.
   *
   * @param newTsFileResource tsfile resource
   * @UsedBy load external tsfile module
   */
  public void loadNewTsFile(TsFileResource newTsFileResource)
      throws TsFileProcessorException {
    File tsfileToBeInserted = newTsFileResource.getFile();
    writeLock();
    mergeLock.writeLock().lock();
    try {
      boolean isOverlap = false;
      int preIndex = -1, subsequentIndex = sequenceFileTreeSet.size();

      List<TsFileResource> sequenceList = new ArrayList<>(sequenceFileTreeSet);
      // check new tsfile
      outer:
      for (int i = 0; i < sequenceList.size(); i++) {
        if (sequenceList.get(i).getFile().getName().equals(tsfileToBeInserted.getName())) {
          return;
        }
        if (i == sequenceList.size() - 1 && sequenceList.get(i).getEndTimeMap().isEmpty()) {
          continue;
        }
        boolean hasPre = false, hasSubsequence = false;
        for (String device : newTsFileResource.getStartTimeMap().keySet()) {
          if (sequenceList.get(i).getStartTimeMap().containsKey(device)) {
            long startTime1 = sequenceList.get(i).getStartTimeMap().get(device);
            long endTime1 = sequenceList.get(i).getEndTimeMap().get(device);
            long startTime2 = newTsFileResource.getStartTimeMap().get(device);
            long endTime2 = newTsFileResource.getEndTimeMap().get(device);
            if (startTime1 > endTime2) {
              hasSubsequence = true;
            } else if (startTime2 > endTime1) {
              hasPre = true;
            } else {
              isOverlap = true;
              break outer;
            }
          }
        }
        if (hasPre && hasSubsequence) {
          isOverlap = true;
          break;
        }
        if (!hasPre && hasSubsequence) {
          subsequentIndex = i;
          break;
        }
        if (hasPre) {
          preIndex = i;
        }
      }

      // loading tsfile by type
      if (isOverlap) {
        loadTsFileByType(LoadTsFileType.LOAD_UNSEQUENCE, tsfileToBeInserted, newTsFileResource);
      } else {

        // check whether the file name needs to be renamed.
        if (subsequentIndex != sequenceFileTreeSet.size() || preIndex != -1) {
          String newFileName = getFileNameForLoadingFile(tsfileToBeInserted.getName(), preIndex,
              subsequentIndex, getTimePartitionFromTsFileResource(newTsFileResource));
          if (!newFileName.equals(tsfileToBeInserted.getName())) {
            logger.info("Tsfile {} must be renamed to {} for loading into the sequence list.",
                tsfileToBeInserted.getName(), newFileName);
            newTsFileResource.setFile(new File(tsfileToBeInserted.getParentFile(), newFileName));
          }
        }
        loadTsFileByType(LoadTsFileType.LOAD_SEQUENCE, tsfileToBeInserted, newTsFileResource);
      }

      // update latest time map
      updateLatestTimeMap(newTsFileResource);
      allDirectFileVersions.addAll(newTsFileResource.getHistoricalVersions());
    } catch (DiskSpaceInsufficientException e) {
      logger.error(
          "Failed to append the tsfile {} to storage group processor {} because the disk space is insufficient.",
          tsfileToBeInserted.getAbsolutePath(), tsfileToBeInserted.getParentFile().getName());
      IoTDBDescriptor.getInstance().getConfig().setReadOnly(true);
      throw new TsFileProcessorException(e);
    } finally {
      mergeLock.writeLock().unlock();
      writeUnlock();
    }
  }

  /**
   * If the historical versions of a file is a sub-set of the given file's, remove it to reduce
   * unnecessary merge. Only used when the file sender and the receiver share the same file
   * close policy.
   * @param resource
   */
  public void removeFullyOverlapFiles(TsFileResource resource) {
    writeLock();
    closeQueryLock.writeLock().lock();
    try {
      Iterator<TsFileResource> iterator = sequenceFileList.iterator();
      while (iterator.hasNext()) {
        TsFileResource seqFile = iterator.next();
        if (resource.getHistoricalVersions().containsAll(seqFile.getHistoricalVersions())) {
          if (seqFile.getWriteQueryLock().writeLock().tryLock()) {
            iterator.remove();
            seqFile.remove();
            seqFile.getWriteQueryLock().writeLock().unlock();
          }
        }
      }

      iterator = unSequenceFileList.iterator();
      while (iterator.hasNext()) {
        TsFileResource seqFile = iterator.next();
        if (resource.getHistoricalVersions().containsAll(seqFile.getHistoricalVersions())) {
          if (seqFile.getWriteQueryLock().writeLock().tryLock()) {
            iterator.remove();
            seqFile.remove();
            seqFile.getWriteQueryLock().writeLock().unlock();
          }
        }
      }
    } finally {
      closeQueryLock.readLock().unlock();
      writeUnlock();
    }

  }

  /**
   * Get an appropriate filename to ensure the order between files. The tsfile is named after
   * ({systemTime}-{versionNum}-{mergeNum}.tsfile).
   * <p>
   * The sorting rules for tsfile names @see {@link this#compareFileName}, we can restore the list
   * based on the file name and ensure the correctness of the order, so there are three cases.
   * <p>
   * 1. The tsfile is to be inserted in the first place of the list. If the timestamp in the file
   * name is less than the timestamp in the file name of the first tsfile  in the list, then the
   * file name is legal and the file name is returned directly. Otherwise, its timestamp can be set
   * to half of the timestamp value in the file name of the first tsfile in the list , and the
   * version number is the version number in the file name of the first tsfile in the list.
   * <p>
   * 2. The tsfile is to be inserted in the last place of the list. If the timestamp in the file
   * name is lager than the timestamp in the file name of the last tsfile  in the list, then the
   * file name is legal and the file name is returned directly. Otherwise, the file name is
   * generated by the system according to the naming rules and returned.
   * <p>
   * 3. This file is inserted between two files. If the timestamp in the name of the file satisfies
   * the timestamp between the timestamps in the name of the two files, then it is a legal name and
   * returns directly; otherwise, the time stamp is the mean of the timestamps of the two files, the
   * version number is the version number in the tsfile with a larger timestamp.
   *
   * @param tsfileName origin tsfile name
   * @return appropriate filename
   */
  private String getFileNameForLoadingFile(String tsfileName, int preIndex, int subsequentIndex,
      long timePartitionId) {
    long currentTsFileTime = Long
        .parseLong(tsfileName.split(IoTDBConstant.TSFILE_NAME_SEPARATOR)[0]);
    long preTime;
    List<TsFileResource> sequenceList = new ArrayList<>(sequenceFileTreeSet);
    if (preIndex == -1) {
      preTime = 0L;
    } else {
      String preName = sequenceList.get(preIndex).getFile().getName();
      preTime = Long.parseLong(preName.split(IoTDBConstant.TSFILE_NAME_SEPARATOR)[0]);
    }
    if (subsequentIndex == sequenceFileTreeSet.size()) {
      return preTime < currentTsFileTime ? tsfileName : getNewTsFileName(timePartitionId);
    } else {
      String subsequenceName = sequenceList.get(subsequentIndex).getFile().getName();
      long subsequenceTime = Long
          .parseLong(subsequenceName.split(IoTDBConstant.TSFILE_NAME_SEPARATOR)[0]);
      long subsequenceVersion = Long
          .parseLong(subsequenceName.split(IoTDBConstant.TSFILE_NAME_SEPARATOR)[1]);
      if (preTime < currentTsFileTime && currentTsFileTime < subsequenceTime) {
        return tsfileName;
      } else {
        return getNewTsFileName(preTime + ((subsequenceTime - preTime) >> 1), subsequenceVersion,
            0);
      }
    }
  }

  /**
   * Update latest time in latestTimeForEachDevice and latestFlushedTimeForEachDevice.
   *
   * @UsedBy sync module, load external tsfile module.
   */
  private void updateLatestTimeMap(TsFileResource newTsFileResource) {
    for (Entry<String, Long> entry : newTsFileResource.getEndTimeMap().entrySet()) {
      String device = entry.getKey();
      long endTime = newTsFileResource.getEndTimeMap().get(device);
      long timePartitionId = fromTimeToTimePartition(endTime);
      if (!latestTimeForEachDevice.computeIfAbsent(timePartitionId, id -> new HashMap<>())
          .containsKey(device)
          || latestTimeForEachDevice.get(timePartitionId).get(device) < endTime) {
        latestTimeForEachDevice.get(timePartitionId).put(device, endTime);
      }

      Map<String, Long> latestFlushTimeForPartition = latestFlushedTimeForEachDevice
          .getOrDefault(timePartitionId, new HashMap<>());

      if (!latestFlushTimeForPartition.containsKey(device)
          || latestFlushTimeForPartition.get(device) < endTime) {
        latestFlushedTimeForEachDevice
            .computeIfAbsent(timePartitionId, id -> new HashMap<String, Long>())
            .put(device, endTime);
      }
    }
  }

  /**
   * Execute the loading process by the type.
   *
   * @param type           load type
   * @param tsFileResource tsfile resource to be loaded
   * @UsedBy sync module, load external tsfile module.
   */
  private void loadTsFileByType(LoadTsFileType type, File syncedTsFile,
      TsFileResource tsFileResource)
      throws TsFileProcessorException, DiskSpaceInsufficientException {
    File targetFile;
    long timeRangeId = fromTimeToTimePartition(
        tsFileResource.getStartTimeMap().entrySet().iterator().next().getValue());
    switch (type) {
      case LOAD_UNSEQUENCE:
        targetFile = new File(DirectoryManager.getInstance().getNextFolderForUnSequenceFile(),
            storageGroupName + File.separatorChar + timeRangeId + File.separator + tsFileResource
                .getFile().getName());
        tsFileResource.setFile(targetFile);
        unSequenceFileList.add(tsFileResource);
        logger.info("Load tsfile in unsequence list, move file from {} to {}",
            syncedTsFile.getAbsolutePath(), targetFile.getAbsolutePath());
        break;
      case LOAD_SEQUENCE:
        targetFile =
            new File(DirectoryManager.getInstance().getNextFolderForSequenceFile(),
                storageGroupName + File.separatorChar + timeRangeId + File.separator
                    + tsFileResource.getFile().getName());
        tsFileResource.setFile(targetFile);
        sequenceFileTreeSet.add(tsFileResource);
        logger.info("Load tsfile in sequence list, move file from {} to {}",
            syncedTsFile.getAbsolutePath(), targetFile.getAbsolutePath());
        break;
      default:
        throw new TsFileProcessorException(
            String.format("Unsupported type of loading tsfile : %s", type));
    }

    // move file from sync dir to data dir
    if (!targetFile.getParentFile().exists()) {
      targetFile.getParentFile().mkdirs();
    }
    try {
      FileUtils.moveFile(syncedTsFile, targetFile);
    } catch (IOException e) {
      logger.error("File renaming failed when loading tsfile. Origin: {}, Target: {}",
          syncedTsFile.getAbsolutePath(), targetFile.getAbsolutePath(), e);
      throw new TsFileProcessorException(String.format(
          "File renaming failed when loading tsfile. Origin: %s, Target: %s, because %s",
          syncedTsFile.getAbsolutePath(), targetFile.getAbsolutePath(), e.getMessage()));
    }

    File syncedResourceFile = new File(
        syncedTsFile.getAbsolutePath() + TsFileResource.RESOURCE_SUFFIX);
    File targetResourceFile = new File(
        targetFile.getAbsolutePath() + TsFileResource.RESOURCE_SUFFIX);
    try {
      FileUtils.moveFile(syncedResourceFile, targetResourceFile);
    } catch (IOException e) {
      logger.error("File renaming failed when loading .resource file. Origin: {}, Target: {}",
          syncedResourceFile.getAbsolutePath(), targetResourceFile.getAbsolutePath(), e);
      throw new TsFileProcessorException(String.format(
          "File renaming failed when loading .resource file. Origin: %s, Target: %s, because %s",
          syncedResourceFile.getAbsolutePath(), targetResourceFile.getAbsolutePath(),
          e.getMessage()));
    }
  }

  /**
   * Delete tsfile if it exists.
   * <p>
   * Firstly, remove the TsFileResource from sequenceFileList/unSequenceFileList.
   * <p>
   * Secondly, delete the tsfile and .resource file.
   *
   * @param tsfieToBeDeleted tsfile to be deleted
   * @return whether the file to be deleted exists.
   * @UsedBy sync module, load external tsfile module.
   */
  public boolean deleteTsfile(File tsfieToBeDeleted) {
    writeLock();
    mergeLock.writeLock().lock();
    TsFileResource tsFileResourceToBeDeleted = null;
    try {
      Iterator<TsFileResource> sequenceIterator = sequenceFileTreeSet.iterator();
      while (sequenceIterator.hasNext()) {
        TsFileResource sequenceResource = sequenceIterator.next();
        if (sequenceResource.getFile().getName().equals(tsfieToBeDeleted.getName())) {
          tsFileResourceToBeDeleted = sequenceResource;
          sequenceIterator.remove();
          break;
        }
      }
      if (tsFileResourceToBeDeleted == null) {
        Iterator<TsFileResource> unsequenceIterator = unSequenceFileList.iterator();
        while (unsequenceIterator.hasNext()) {
          TsFileResource unsequenceResource = unsequenceIterator.next();
          if (unsequenceResource.getFile().getName().equals(tsfieToBeDeleted.getName())) {
            tsFileResourceToBeDeleted = unsequenceResource;
            unsequenceIterator.remove();
            break;
          }
        }
      }
    } finally {
      mergeLock.writeLock().unlock();
      writeUnlock();
    }
    if (tsFileResourceToBeDeleted == null) {
      return false;
    }
    tsFileResourceToBeDeleted.getWriteQueryLock().writeLock().lock();
    try {
      tsFileResourceToBeDeleted.remove();
      logger.info("Delete tsfile {} successfully.", tsFileResourceToBeDeleted.getFile());
    } finally {
      tsFileResourceToBeDeleted.getWriteQueryLock().writeLock().unlock();
    }
    return true;
  }


  public Collection<TsFileProcessor> getWorkSequenceTsFileProcessors() {
    return workSequenceTsFileProcessors.values();
  }

  /**
   * Move tsfile to the target directory if it exists.
   * <p>
   * Firstly, remove the TsFileResource from sequenceFileList/unSequenceFileList.
   * <p>
   * Secondly, move the tsfile and .resource file to the target directory.
   *
   * @param fileToBeMoved tsfile to be moved
   * @return whether the file to be moved exists.
   * @UsedBy load external tsfile module.
   */
  public boolean moveTsfile(File fileToBeMoved, File targetDir) throws IOException {
    writeLock();
    mergeLock.writeLock().lock();
    TsFileResource tsFileResourceToBeMoved = null;
    try {
      Iterator<TsFileResource> sequenceIterator = sequenceFileTreeSet.iterator();
      while (sequenceIterator.hasNext()) {
        TsFileResource sequenceResource = sequenceIterator.next();
        if (sequenceResource.getFile().getName().equals(fileToBeMoved.getName())) {
          tsFileResourceToBeMoved = sequenceResource;
          sequenceIterator.remove();
          break;
        }
      }
      if (tsFileResourceToBeMoved == null) {
        Iterator<TsFileResource> unsequenceIterator = unSequenceFileList.iterator();
        while (unsequenceIterator.hasNext()) {
          TsFileResource unsequenceResource = unsequenceIterator.next();
          if (unsequenceResource.getFile().getName().equals(fileToBeMoved.getName())) {
            tsFileResourceToBeMoved = unsequenceResource;
            unsequenceIterator.remove();
            break;
          }
        }
      }
    } finally {
      mergeLock.writeLock().unlock();
      writeUnlock();
    }
    if (tsFileResourceToBeMoved == null) {
      return false;
    }
    tsFileResourceToBeMoved.getWriteQueryLock().writeLock().lock();
    try {
      tsFileResourceToBeMoved.moveTo(targetDir);
      logger
          .info("Move tsfile {} to target dir {} successfully.", tsFileResourceToBeMoved.getFile(),
              targetDir.getPath());
    } finally {
      tsFileResourceToBeMoved.getWriteQueryLock().writeLock().unlock();
    }
    return true;
  }


  public Collection<TsFileProcessor> getWorkUnsequenceTsFileProcessor() {
    return workUnsequenceTsFileProcessors.values();
  }

  public void setDataTTL(long dataTTL) {
    this.dataTTL = dataTTL;
    checkFilesTTL();
  }

  @TestOnly
  public List<TsFileResource> getSequenceFileTreeSet() {
    return new ArrayList<>(sequenceFileTreeSet);
  }

  @TestOnly
  public List<TsFileResource> getUnSequenceFileList() {
    return unSequenceFileList;
  }

  private enum LoadTsFileType {
    LOAD_SEQUENCE, LOAD_UNSEQUENCE
  }

  @FunctionalInterface
  public interface CloseTsFileCallBack {

    void call(TsFileProcessor caller) throws TsFileProcessorException, IOException;
  }

<<<<<<< HEAD
  public String getStorageGroupName() {
    return storageGroupName;
  }

  public boolean isFileAlreadyExist(TsFileResource tsFileResource) {
    return allDirectFileVersions.containsAll(tsFileResource.getHistoricalVersions());
  }
=======
  @FunctionalInterface
  public interface UpdateEndTimeCallBack {

    boolean call(TsFileProcessor caller);
  }

>>>>>>> 4a760ac6
}<|MERGE_RESOLUTION|>--- conflicted
+++ resolved
@@ -1586,7 +1586,7 @@
     writeLock();
     closeQueryLock.writeLock().lock();
     try {
-      Iterator<TsFileResource> iterator = sequenceFileList.iterator();
+      Iterator<TsFileResource> iterator = sequenceFileTreeSet.iterator();
       while (iterator.hasNext()) {
         TsFileResource seqFile = iterator.next();
         if (resource.getHistoricalVersions().containsAll(seqFile.getHistoricalVersions())) {
@@ -1693,7 +1693,7 @@
       if (!latestFlushTimeForPartition.containsKey(device)
           || latestFlushTimeForPartition.get(device) < endTime) {
         latestFlushedTimeForEachDevice
-            .computeIfAbsent(timePartitionId, id -> new HashMap<String, Long>())
+            .computeIfAbsent(timePartitionId, id -> new HashMap<>())
             .put(device, endTime);
       }
     }
@@ -1890,12 +1890,10 @@
     checkFilesTTL();
   }
 
-  @TestOnly
   public List<TsFileResource> getSequenceFileTreeSet() {
     return new ArrayList<>(sequenceFileTreeSet);
   }
 
-  @TestOnly
   public List<TsFileResource> getUnSequenceFileList() {
     return unSequenceFileList;
   }
@@ -1910,7 +1908,6 @@
     void call(TsFileProcessor caller) throws TsFileProcessorException, IOException;
   }
 
-<<<<<<< HEAD
   public String getStorageGroupName() {
     return storageGroupName;
   }
@@ -1918,12 +1915,10 @@
   public boolean isFileAlreadyExist(TsFileResource tsFileResource) {
     return allDirectFileVersions.containsAll(tsFileResource.getHistoricalVersions());
   }
-=======
+
   @FunctionalInterface
   public interface UpdateEndTimeCallBack {
 
     boolean call(TsFileProcessor caller);
   }
-
->>>>>>> 4a760ac6
 }