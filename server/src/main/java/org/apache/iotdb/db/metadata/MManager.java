--- conflicted
+++ resolved
@@ -84,14 +84,10 @@
   // device -> DeviceMNode
   private RandomDeleteCache<String, MNode> mNodeCache;
 
-<<<<<<< HEAD
   // tag key -> tag value -> LeafMNode
   private Map<String, Map<String, Set<LeafMNode>>> tagIndex = new HashMap<>();
 
-  private Map<String, Integer> seriesNumberInStorageGroups = new HashMap<>();
-=======
   private Map<String, Integer> seriesNumberInStorageGroups;
->>>>>>> b2d88da9
   private long maxSeriesNumberAmongStorageGroup;
   private boolean initialized;
   private IoTDBConfig config;
@@ -168,16 +164,7 @@
         }
       }
 
-<<<<<<< HEAD
-      if (seriesNumberInStorageGroups.isEmpty()) {
-        maxSeriesNumberAmongStorageGroup = 0;
-      } else {
-        maxSeriesNumberAmongStorageGroup = seriesNumberInStorageGroups.values().stream()
-            .max(Integer::compareTo).get();
-      }
       logWriter = new MLogWriter(config.getSchemaDir(), MetadataConstant.METADATA_LOG);
-=======
->>>>>>> b2d88da9
       writeToLog = true;
     } catch (IOException | MetadataException e) {
       mtree = new MTree();
