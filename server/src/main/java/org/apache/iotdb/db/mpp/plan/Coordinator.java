--- conflicted
+++ resolved
@@ -117,7 +117,6 @@
       IPartitionFetcher partitionFetcher,
       ISchemaFetcher schemaFetcher) {
 
-<<<<<<< HEAD
     QueryId globalQueryId = queryIdGenerator.createNextQueryId();
     try (SetThreadName queryName = new SetThreadName(globalQueryId.getId())) {
       IQueryExecution execution =
@@ -125,10 +124,10 @@
               statement,
               new MPPQueryContext(
                   sql,
-                  globalQueryId,
+                  queryIdGenerator.createNextQueryId(),
                   session,
-                  LOCAL_HOST_DATA_BLOCK_ENDPOINT,
-                  LOCAL_HOST_INTERNAL_ENDPOINT),
+                  DataNodeEndPoints.LOCAL_HOST_DATA_BLOCK_ENDPOINT,
+                  DataNodeEndPoints.LOCAL_HOST_INTERNAL_ENDPOINT),
               partitionFetcher,
               schemaFetcher);
       queryExecutionMap.put(queryId, execution);
@@ -136,23 +135,6 @@
 
       return execution.getStatus();
     }
-=======
-    IQueryExecution execution =
-        createQueryExecution(
-            statement,
-            new MPPQueryContext(
-                sql,
-                queryIdGenerator.createNextQueryId(),
-                session,
-                DataNodeEndPoints.LOCAL_HOST_DATA_BLOCK_ENDPOINT,
-                DataNodeEndPoints.LOCAL_HOST_INTERNAL_ENDPOINT),
-            partitionFetcher,
-            schemaFetcher);
-    queryExecutionMap.put(queryId, execution);
-    execution.start();
-
-    return execution.getStatus();
->>>>>>> 34c8b6f6
   }
 
   public IQueryExecution getQueryExecution(Long queryId) {
