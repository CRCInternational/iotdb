/*
 * Licensed to the Apache Software Foundation (ASF) under one
 * or more contributor license agreements.  See the NOTICE file
 * distributed with this work for additional information
 * regarding copyright ownership.  The ASF licenses this file
 * to you under the Apache License, Version 2.0 (the
 * "License"); you may not use this file except in compliance
 * with the License.  You may obtain a copy of the License at
 *
 *     http://www.apache.org/licenses/LICENSE-2.0
 *
 * Unless required by applicable law or agreed to in writing,
 * software distributed under the License is distributed on an
 * "AS IS" BASIS, WITHOUT WARRANTIES OR CONDITIONS OF ANY
 * KIND, either express or implied.  See the License for the
 * specific language governing permissions and limitations
 * under the License.
 */

package org.apache.iotdb.db.query.executor;

import java.io.IOException;
import java.util.ArrayList;
import java.util.Arrays;
import java.util.HashMap;
import java.util.List;
import java.util.Map;
import java.util.Set;
import org.apache.iotdb.db.conf.IoTDBDescriptor;
import org.apache.iotdb.db.engine.querycontext.QueryDataSource;
import org.apache.iotdb.db.exception.StorageEngineException;
import org.apache.iotdb.db.exception.query.QueryProcessException;
import org.apache.iotdb.db.metadata.PartialPath;
import org.apache.iotdb.db.qp.physical.crud.AggregationPlan;
import org.apache.iotdb.db.qp.physical.crud.RawDataQueryPlan;
import org.apache.iotdb.db.query.aggregation.AggregateResult;
import org.apache.iotdb.db.query.context.QueryContext;
import org.apache.iotdb.db.query.control.QueryResourceManager;
import org.apache.iotdb.db.query.dataset.SingleDataSet;
import org.apache.iotdb.db.query.factory.AggregateResultFactory;
import org.apache.iotdb.db.query.filter.TsFileFilter;
import org.apache.iotdb.db.query.reader.series.IAggregateReader;
import org.apache.iotdb.db.query.reader.series.IReaderByTimestamp;
import org.apache.iotdb.db.query.reader.series.SeriesAggregateReader;
import org.apache.iotdb.db.query.reader.series.SeriesReaderByTimestamp;
import org.apache.iotdb.db.query.timegenerator.ServerTimeGenerator;
import org.apache.iotdb.db.utils.FilePathUtils;
import org.apache.iotdb.db.utils.QueryUtils;
import org.apache.iotdb.tsfile.file.metadata.enums.TSDataType;
import org.apache.iotdb.tsfile.file.metadata.statistics.Statistics;
import org.apache.iotdb.tsfile.read.common.BatchData;
import org.apache.iotdb.tsfile.read.common.RowRecord;
import org.apache.iotdb.tsfile.read.expression.IExpression;
import org.apache.iotdb.tsfile.read.expression.impl.GlobalTimeExpression;
import org.apache.iotdb.tsfile.read.filter.basic.Filter;
import org.apache.iotdb.tsfile.read.query.dataset.QueryDataSet;
import org.apache.iotdb.tsfile.read.query.timegenerator.TimeGenerator;

public class AggregationExecutor {

<<<<<<< HEAD
  protected List<Path> selectedSeries;
=======
  private List<PartialPath> selectedSeries;
>>>>>>> 2ec3916b
  protected List<TSDataType> dataTypes;
  protected List<String> aggregations;
  protected IExpression expression;

  /**
   * aggregation batch calculation size.
   **/
  private int aggregateFetchSize;

  protected AggregationExecutor(AggregationPlan aggregationPlan) {
    this.selectedSeries = aggregationPlan.getDeduplicatedPaths();
    this.dataTypes = aggregationPlan.getDeduplicatedDataTypes();
    this.aggregations = aggregationPlan.getDeduplicatedAggregations();
    this.expression = aggregationPlan.getExpression();
    this.aggregateFetchSize = IoTDBDescriptor.getInstance().getConfig().getBatchSize();
  }

  /**
   * execute aggregate function with only time filter or no filter.
   *
   * @param context query context
   */
  public QueryDataSet executeWithoutValueFilter(QueryContext context, AggregationPlan aggregationPlan)
      throws StorageEngineException, IOException, QueryProcessException {

    Filter timeFilter = null;
    if (expression != null) {
      timeFilter = ((GlobalTimeExpression) expression).getFilter();
    }

    // TODO use multi-thread
    Map<PartialPath, List<Integer>> pathToAggrIndexesMap = groupAggregationsBySeries(selectedSeries);
    AggregateResult[] aggregateResultList = new AggregateResult[selectedSeries.size()];
    for (Map.Entry<PartialPath, List<Integer>> entry : pathToAggrIndexesMap.entrySet()) {
      List<AggregateResult> aggregateResults = aggregateOneSeries(entry, aggregationPlan.getAllMeasurementsInDevice(entry.getKey().getDevice()), timeFilter, context);
      int index = 0;
      for (int i : entry.getValue()) {
        aggregateResultList[i] = aggregateResults.get(index);
        index++;
      }
    }

    return constructDataSet(Arrays.asList(aggregateResultList), aggregationPlan);
  }

  /**
   * get aggregation result for one series
   *
   * @param pathToAggrIndexes entry of path to aggregation indexes map
   * @param timeFilter time filter
   * @param context query context
   * @return AggregateResult list
   */
  protected List<AggregateResult> aggregateOneSeries(
      Map.Entry<PartialPath, List<Integer>> pathToAggrIndexes,
      Set<String> measurements,
      Filter timeFilter, QueryContext context)
      throws IOException, QueryProcessException, StorageEngineException {
    List<AggregateResult> aggregateResultList = new ArrayList<>();

    PartialPath seriesPath = pathToAggrIndexes.getKey();
    TSDataType tsDataType = dataTypes.get(pathToAggrIndexes.getValue().get(0));

    for (int i : pathToAggrIndexes.getValue()) {
      // construct AggregateResult
      // For index, the type depends on IndexFunc, but not series data type.
      // A temporary hack: The type of AggregateResult will be redefined in IoTDBIndex#initQuery
      AggregateResult aggregateResult = AggregateResultFactory
          .getAggrResultByName(aggregations.get(i), tsDataType);
      aggregateResultList.add(aggregateResult);
    }
    aggregateOneSeries(seriesPath, measurements, context, timeFilter, tsDataType, aggregateResultList, null);
    return aggregateResultList;
  }

  public static void aggregateOneSeries(PartialPath seriesPath, Set<String> measurements, QueryContext context, Filter timeFilter,
      TSDataType tsDataType, List<AggregateResult> aggregateResultList, TsFileFilter fileFilter)
      throws StorageEngineException, IOException, QueryProcessException {

    // construct series reader without value filter
    QueryDataSource queryDataSource = QueryResourceManager.getInstance()
        .getQueryDataSource(seriesPath, context, timeFilter);
    if (fileFilter != null) {
      QueryUtils.filterQueryDataSource(queryDataSource, fileFilter);
    }
    // update filter by TTL
    timeFilter = queryDataSource.updateFilterUsingTTL(timeFilter);

    IAggregateReader seriesReader = new SeriesAggregateReader(seriesPath, measurements,
        tsDataType, context, queryDataSource, timeFilter, null, null);
    aggregateFromReader(seriesReader, aggregateResultList);
  }

  private static void aggregateFromReader(IAggregateReader seriesReader,
      List<AggregateResult> aggregateResultList) throws QueryProcessException, IOException {
    int remainingToCalculate = aggregateResultList.size();
    boolean[] isCalculatedArray = new boolean[aggregateResultList.size()];

    while (seriesReader.hasNextFile()) {
      // cal by file statistics
      if (seriesReader.canUseCurrentFileStatistics()) {
        Statistics fileStatistics = seriesReader.currentFileStatistics();
        remainingToCalculate = aggregateStatistics(aggregateResultList, isCalculatedArray,
                remainingToCalculate, fileStatistics);
        if (remainingToCalculate == 0) {
          return;
        }
        seriesReader.skipCurrentFile();
        continue;
      }

      while (seriesReader.hasNextChunk()) {
        // cal by chunk statistics
        if (seriesReader.canUseCurrentChunkStatistics()) {
          Statistics chunkStatistics = seriesReader.currentChunkStatistics();
          remainingToCalculate = aggregateStatistics(aggregateResultList, isCalculatedArray,
                  remainingToCalculate, chunkStatistics);
          if (remainingToCalculate == 0) {
            return;
          }
          seriesReader.skipCurrentChunk();
          continue;
        }

        remainingToCalculate = aggregatePages(seriesReader, aggregateResultList,
                isCalculatedArray, remainingToCalculate);
        if (remainingToCalculate == 0) {
          return;
        }
      }
    }

  }

  /**
   * Aggregate each result in the list with the statistics
   * @param aggregateResultList
   * @param isCalculatedArray
   * @param remainingToCalculate
   * @param statistics
   * @return new remainingToCalculate
   * @throws QueryProcessException
   */
  private static int aggregateStatistics(List<AggregateResult> aggregateResultList,
      boolean[] isCalculatedArray, int remainingToCalculate, Statistics statistics)
      throws QueryProcessException {
    int newRemainingToCalculate = remainingToCalculate;
    for (int i = 0; i < aggregateResultList.size(); i++) {
      if (!isCalculatedArray[i]) {
        AggregateResult aggregateResult = aggregateResultList.get(i);
        aggregateResult.updateResultFromStatistics(statistics);
        if (aggregateResult.isCalculatedAggregationResult()) {
          isCalculatedArray[i] = true;
          newRemainingToCalculate--;
          if (newRemainingToCalculate == 0) {
            return newRemainingToCalculate;
          }
        }
      }
    }
    return newRemainingToCalculate;
  }

  private static int aggregatePages(IAggregateReader seriesReader,
      List<AggregateResult> aggregateResultList, boolean[] isCalculatedArray, int remainingToCalculate)
      throws IOException, QueryProcessException {
    while (seriesReader.hasNextPage()) {
      //cal by page statistics
      if (seriesReader.canUseCurrentPageStatistics()) {
        Statistics pageStatistic = seriesReader.currentPageStatistics();
        remainingToCalculate = aggregateStatistics(aggregateResultList, isCalculatedArray,
            remainingToCalculate, pageStatistic);
        if (remainingToCalculate == 0) {
          return 0;
        }
        seriesReader.skipCurrentPage();
        continue;
      }
      BatchData nextOverlappedPageData = seriesReader.nextPage();
      for (int i = 0; i < aggregateResultList.size(); i++) {
        if (!isCalculatedArray[i]) {
          AggregateResult aggregateResult = aggregateResultList.get(i);
          aggregateResult.updateResultFromPageData(nextOverlappedPageData);
          nextOverlappedPageData.resetBatchData();
          if (aggregateResult.isCalculatedAggregationResult()) {
            isCalculatedArray[i] = true;
            remainingToCalculate--;
            if (remainingToCalculate == 0) {
              return 0;
            }
          }
        }
      }
    }
    return remainingToCalculate;
  }

  /**
   * execute aggregate function with value filter.
   *
   * @param context query context.
   */
  public QueryDataSet executeWithValueFilter(QueryContext context, RawDataQueryPlan queryPlan)
      throws StorageEngineException, IOException, QueryProcessException {

    TimeGenerator timestampGenerator = getTimeGenerator(context, queryPlan);
    List<IReaderByTimestamp> readersOfSelectedSeries = new ArrayList<>();
    for (int i = 0; i < selectedSeries.size(); i++) {
      PartialPath path = selectedSeries.get(i);
      IReaderByTimestamp seriesReaderByTimestamp = getReaderByTime(path, queryPlan,
          dataTypes.get(i), context);
      readersOfSelectedSeries.add(seriesReaderByTimestamp);
    }

    List<AggregateResult> aggregateResults = new ArrayList<>();
    for (int i = 0; i < selectedSeries.size(); i++) {
      TSDataType type = dataTypes.get(i);
      AggregateResult result = AggregateResultFactory.getAggrResultByName(aggregations.get(i), type);
      aggregateResults.add(result);
    }
    aggregateWithValueFilter(aggregateResults, timestampGenerator, readersOfSelectedSeries);
    return constructDataSet(aggregateResults, queryPlan);
  }

  protected TimeGenerator getTimeGenerator(QueryContext context, RawDataQueryPlan queryPlan) throws StorageEngineException {
    return new ServerTimeGenerator(expression, context, queryPlan);
  }

  protected IReaderByTimestamp getReaderByTime(PartialPath path, RawDataQueryPlan queryPlan, TSDataType dataType,
      QueryContext context) throws StorageEngineException, QueryProcessException {
    return new SeriesReaderByTimestamp(path, queryPlan.getAllMeasurementsInDevice(path.getDevice()), dataType, context,
        QueryResourceManager.getInstance().getQueryDataSource(path, context, null), null);
  }

  /**
   * calculate aggregation result with value filter.
   */
  private void aggregateWithValueFilter(List<AggregateResult> aggregateResults,
      TimeGenerator timestampGenerator, List<IReaderByTimestamp> readersOfSelectedSeries)
      throws IOException {

    while (timestampGenerator.hasNext()) {

      // generate timestamps for aggregate
      long[] timeArray = new long[aggregateFetchSize];
      int timeArrayLength = 0;
      for (int cnt = 0; cnt < aggregateFetchSize; cnt++) {
        if (!timestampGenerator.hasNext()) {
          break;
        }
        timeArray[timeArrayLength++] = timestampGenerator.next();
      }

      // cal part of aggregate result
      for (int i = 0; i < readersOfSelectedSeries.size(); i++) {
        aggregateResults.get(i).updateResultUsingTimestamps(timeArray, timeArrayLength,
            readersOfSelectedSeries.get(i));
      }
    }
  }

  /**
   * using aggregate result data list construct QueryDataSet.
   *
   * @param aggregateResultList aggregate result list
   */
<<<<<<< HEAD
  protected QueryDataSet constructDataSet(List<AggregateResult> aggregateResultList) {
=======
  private QueryDataSet constructDataSet(List<AggregateResult> aggregateResultList, RawDataQueryPlan plan)
      throws QueryProcessException {
>>>>>>> 2ec3916b
    RowRecord record = new RowRecord(0);
    for (AggregateResult resultData : aggregateResultList) {
      TSDataType dataType = resultData.getResultDataType();
      record.addField(resultData.getResult(), dataType);
    }

    SingleDataSet dataSet = null;
    if (((AggregationPlan)plan).getLevel() >= 0) {
      // current only support count operation
      Map<Integer, String> pathIndex = new HashMap<>();
      Map<String, Long> finalPaths = FilePathUtils.getPathByLevel(plan.getDeduplicatedPaths(), ((AggregationPlan)plan).getLevel(), pathIndex);

      RowRecord curRecord = FilePathUtils.mergeRecordByPath(record, finalPaths, pathIndex);

      List<PartialPath> paths = new ArrayList<>();
      List<TSDataType> dataTypes = new ArrayList<>();
      for (int i = 0; i < finalPaths.size(); i++) {
        dataTypes.add(TSDataType.INT64);
      }

      dataSet = new SingleDataSet(paths, dataTypes);
      dataSet.setRecord(curRecord);
    } else {
      dataSet = new SingleDataSet(selectedSeries, dataTypes);
      dataSet.setRecord(record);
    }

    return dataSet;
  }

  /**
   * Merge same series and convert to series map. For example: Given: paths: s1, s2, s3, s1 and
   * aggregations: count, sum, count, sum. Then: pathToAggrIndexesMap: s1 -> 0, 3; s2 -> 1; s3 -> 2
   *
   * @param selectedSeries selected series
   * @return path to aggregation indexes map
   */
  private Map<PartialPath, List<Integer>> groupAggregationsBySeries(List<PartialPath> selectedSeries) {
    Map<PartialPath, List<Integer>> pathToAggrIndexesMap = new HashMap<>();
    for (int i = 0; i < selectedSeries.size(); i++) {
      PartialPath series = selectedSeries.get(i);
      List<Integer> indexList = pathToAggrIndexesMap
          .computeIfAbsent(series, key -> new ArrayList<>());
      indexList.add(i);
    }
    return pathToAggrIndexesMap;
  }
}<|MERGE_RESOLUTION|>--- conflicted
+++ resolved
@@ -58,11 +58,8 @@
 
 public class AggregationExecutor {
 
-<<<<<<< HEAD
-  protected List<Path> selectedSeries;
-=======
-  private List<PartialPath> selectedSeries;
->>>>>>> 2ec3916b
+  protected List<PartialPath> selectedSeries;
+
   protected List<TSDataType> dataTypes;
   protected List<String> aggregations;
   protected IExpression expression;
@@ -329,12 +326,8 @@
    *
    * @param aggregateResultList aggregate result list
    */
-<<<<<<< HEAD
-  protected QueryDataSet constructDataSet(List<AggregateResult> aggregateResultList) {
-=======
-  private QueryDataSet constructDataSet(List<AggregateResult> aggregateResultList, RawDataQueryPlan plan)
+  protected QueryDataSet constructDataSet(List<AggregateResult> aggregateResultList, RawDataQueryPlan plan)
       throws QueryProcessException {
->>>>>>> 2ec3916b
     RowRecord record = new RowRecord(0);
     for (AggregateResult resultData : aggregateResultList) {
       TSDataType dataType = resultData.getResultDataType();
