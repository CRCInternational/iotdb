/*
 * Licensed to the Apache Software Foundation (ASF) under one
 * or more contributor license agreements.  See the NOTICE file
 * distributed with this work for additional information
 * regarding copyright ownership.  The ASF licenses this file
 * to you under the Apache License, Version 2.0 (the
 * "License"); you may not use this file except in compliance
 * with the License.  You may obtain a copy of the License at
 *
 *      http://www.apache.org/licenses/LICENSE-2.0
 *
 * Unless required by applicable law or agreed to in writing,
 * software distributed under the License is distributed on an
 * "AS IS" BASIS, WITHOUT WARRANTIES OR CONDITIONS OF ANY
 * KIND, either express or implied.  See the License for the
 * specific language governing permissions and limitations
 * under the License.
 */
package org.apache.iotdb.db.metadata;

import java.util.ArrayList;
import java.util.Arrays;
import java.util.Collections;
import java.util.List;
import org.apache.iotdb.db.conf.IoTDBConstant;
import org.apache.iotdb.db.exception.metadata.IllegalPathException;
import org.apache.iotdb.db.utils.TestOnly;
import org.apache.iotdb.tsfile.common.constant.TsFileConstant;
import org.apache.iotdb.tsfile.read.common.Path;
import org.slf4j.Logger;
import org.slf4j.LoggerFactory;

/**
 * A prefix path, suffix path or fullPath generated from SQL.
 * Usually used in the IoTDB server module
 */
public class PartialPath extends Path implements Comparable<Path> {

  private static final Logger logger = LoggerFactory.getLogger(PartialPath.class);

  private String[] nodes;
  // alias of measurement, null pointer cannot be serialized in thrift so empty string is instead
  private String measurementAlias = "";
  // alias of time series used in SELECT AS
  private String tsAlias = "";

  /**
   * Construct the PartialPath using a String, will split the given String into String[]
   * E.g., path = "root.sg.\"d.1\".\"s.1\""
   * nodes = {"root", "sg", "\"d.1\"", "\"s.1\""}
   *
   * @param path a full String of a time series path
   * @throws IllegalPathException
   */
  public PartialPath(String path) throws IllegalPathException {
    this.nodes = MetaUtils.splitPathToDetachedPath(path);
    this.fullPath = path;
  }

  public PartialPath(String device, String measurement) throws IllegalPathException {
    this.fullPath = device + TsFileConstant.PATH_SEPARATOR + measurement;
    this.nodes = MetaUtils.splitPathToDetachedPath(fullPath);
  }

  /**
   * @param partialNodes nodes of a time series path
   */
  public PartialPath(String[] partialNodes) {
    nodes = partialNodes;
  }

  /**
   * @param path path
   * @param needSplit needSplit is basically false, whether need to be split to device and measurement, doesn't support escape character yet.
   */
  public PartialPath(String path, boolean needSplit) {
    super(path, needSplit);
  }

  /**
   * it will return a new partial path
   *
   * @param partialPath the path you want to concat
   * @return new partial path
   */
  public PartialPath concatPath(PartialPath partialPath) {
    int len = nodes.length;
    String[] newNodes = Arrays.copyOf(nodes, nodes.length + partialPath.nodes.length);
    System.arraycopy(partialPath.nodes, 0, newNodes, len, partialPath.nodes.length);
    return new PartialPath(newNodes);
  }

  /**
   * It will change nodes in this partial path
   *
   * @param otherNodes nodes
   */
  void concatPath(String[] otherNodes) {
    int len = nodes.length;
    this.nodes = Arrays.copyOf(nodes, nodes.length + otherNodes.length);
    System.arraycopy(otherNodes, 0, nodes, len, otherNodes.length);
    fullPath = String.join(TsFileConstant.PATH_SEPARATOR, nodes);
  }

  public PartialPath concatNode(String node) {
    String[] newPathNodes = Arrays.copyOf(nodes, nodes.length + 1);
    newPathNodes[newPathNodes.length - 1] = node;
    return new PartialPath(newPathNodes);
  }

  public String[] getNodes() {
    return nodes;
  }

  public int getNodeLength() {
    return nodes.length;
  }

  public String getTailNode() {
    if (nodes.length <= 0) {
      return "";
    }
    return nodes[nodes.length - 1];
  }

  /**
   * Construct a new PartialPath by resetting the prefix nodes to prefixPath
   * @param prefixPath the prefix path used to replace current nodes
   * @return A new PartialPath with altered prefix
   */
  public PartialPath alterPrefixPath(PartialPath prefixPath) {
    String[] newNodes = Arrays.copyOf(nodes, Math.max(nodes.length, prefixPath.getNodeLength()));
    System.arraycopy(prefixPath.getNodes(), 0, newNodes, 0, prefixPath.getNodeLength());
    return new PartialPath(newNodes);
  }

  /**
   * Test if this PartialPath matches a full path. rPath is supposed to be a full timeseries path
   * without wildcards.
   * e.g. "root.sg.device.*" matches path "root.sg.device.s1"
   * whereas it does not match "root.sg.device" and "root.sg.vehicle.s1"
   * @param rPath a plain full path of a timeseries
   * @return true if a successful match, otherwise return false
   */
  public boolean matchFullPath(PartialPath rPath) {
    String[] rNodes = rPath.getNodes();
    if (rNodes.length < nodes.length) {
      return false;
    }
    for (int i = 0; i < nodes.length; i++) {
      if (!nodes[i].equals(IoTDBConstant.PATH_WILDCARD) && !nodes[i].equals(rNodes[i])) {
        return false;
      }
    }
    return true;
  }

  public boolean isFullPath() {
    for (String node : nodes) {
      if (node.equals(IoTDBConstant.PATH_WILDCARD)) {
        return false;
      }
    }
    return true;
  }

  @Override
  public String getFullPath() {
    if (fullPath != null) {
      return fullPath;
    } else {
      StringBuilder s = new StringBuilder(nodes[0]);
      for (int i = 1; i < nodes.length; i++) {
        s.append(TsFileConstant.PATH_SEPARATOR).append(nodes[i]);
      }
      fullPath = s.toString();
      return fullPath;
    }
  }

  @Override
  public boolean equals(Object obj) {
    if (!(obj instanceof PartialPath)) {
      return false;
    }
    String[] otherNodes = ((PartialPath) obj).getNodes();
    if (this.nodes.length != otherNodes.length) {
      return false;
    } else {
      for (int i = 0; i < this.nodes.length; i++) {
        if (!nodes[i].equals(otherNodes[i])) {
          return false;
        }
      }
    }
    return true;
  }

  public boolean equals(String obj) {
    return this.getFullPath().equals(obj);
  }

  @Override
  public int hashCode() {
    return this.getFullPath().hashCode();
  }

  @Override
  public String getMeasurement() {
    return nodes[nodes.length - 1];
  }

  public String getFirstNode() {
    return nodes[0];
  }

  @Override
  public String getDevice() {
    if (device != null) {
      return device;
    } else {
      if (nodes.length == 1) {
        return "";
      }
      StringBuilder s = new StringBuilder(nodes[0]);
      for (int i = 1; i < nodes.length - 1; i++) {
        s.append(TsFileConstant.PATH_SEPARATOR);
        s.append(nodes[i]);
      }
      device = s.toString();
      return device;
    }
  }

  public String getMeasurementAlias() {
    return measurementAlias;
  }

  public void setMeasurementAlias(String measurementAlias) {
    this.measurementAlias = measurementAlias;
  }

  public boolean isMeasurementAliasExists(){
    return measurementAlias != null && !measurementAlias.isEmpty();
  }

  public String getTsAlias() {
    return tsAlias;
  }

  public void setTsAlias(String tsAlias) {
    this.tsAlias = tsAlias;
  }

  public boolean isTsAliasExists() {
    return tsAlias != null && !tsAlias.isEmpty();
  }

  @Override
  public String getFullPathWithAlias() {
    return getDevice() + IoTDBConstant.PATH_SEPARATOR + measurementAlias;
  }

  @Override
  public int compareTo(Path path) {
    PartialPath partialPath = (PartialPath) path;
    return this.getFullPath().compareTo(partialPath.getFullPath());
  }

  public boolean startsWith(String[] otherNodes) {
    for (int i = 0; i < otherNodes.length; i++) {
      if (!nodes[i].equals(otherNodes[i])) {
        return false;
      }
    }
    return true;
  }

  @Override
  public String toString() {
    return getFullPath();
  }

  public PartialPath getDevicePath() {
    return new PartialPath(Arrays.copyOf(nodes, nodes.length - 1));
  }

  @TestOnly
  public Path toTSFilePath() {
    return new Path(getDevice(), getMeasurement());
  }

  public static List<String> toStringList(List<PartialPath> pathList) {
    List<String> ret = new ArrayList<>();
    for (PartialPath path : pathList) {
      ret.add(path.getFullPath());
    }
    return ret;
  }

<<<<<<< HEAD
  public void toLowerCase(){
    for (int i = 0; i < nodes.length; i++) {
      nodes[i] = nodes[i].toLowerCase();
    }
    fullPath = String.join(TsFileConstant.PATH_SEPARATOR, nodes);
    if (measurementAlias != null)
      measurementAlias = measurementAlias.toLowerCase();
    if (tsAlias != null)
      tsAlias = tsAlias.toLowerCase();
  }

  public void toUpperCase(){
    for (int i = 0; i < nodes.length; i++) {
      nodes[i] = nodes[i].toUpperCase();
    }
    fullPath = String.join(TsFileConstant.PATH_SEPARATOR, nodes);
    if (measurementAlias != null)
      measurementAlias = measurementAlias.toLowerCase();
    if (tsAlias != null)
      tsAlias = tsAlias.toLowerCase();
  }

=======
  /**
   * Convert a list of Strings to a list of PartialPaths, ignoring all illegal paths
   * @param pathList
   * @return
   */
  public static List<PartialPath> fromStringList(List<String> pathList) {
    if (pathList == null || pathList.isEmpty()) {
      return Collections.emptyList();
    }

    List<PartialPath> ret = new ArrayList<>();
    for (String s : pathList) {
      try {
        ret.add(new PartialPath(s));
      } catch (IllegalPathException e) {
        logger.warn("Encountered an illegal path {}", s);
      }
    }
    return ret;
  }
>>>>>>> 38f50336
}<|MERGE_RESOLUTION|>--- conflicted
+++ resolved
@@ -298,30 +298,6 @@
     return ret;
   }
 
-<<<<<<< HEAD
-  public void toLowerCase(){
-    for (int i = 0; i < nodes.length; i++) {
-      nodes[i] = nodes[i].toLowerCase();
-    }
-    fullPath = String.join(TsFileConstant.PATH_SEPARATOR, nodes);
-    if (measurementAlias != null)
-      measurementAlias = measurementAlias.toLowerCase();
-    if (tsAlias != null)
-      tsAlias = tsAlias.toLowerCase();
-  }
-
-  public void toUpperCase(){
-    for (int i = 0; i < nodes.length; i++) {
-      nodes[i] = nodes[i].toUpperCase();
-    }
-    fullPath = String.join(TsFileConstant.PATH_SEPARATOR, nodes);
-    if (measurementAlias != null)
-      measurementAlias = measurementAlias.toLowerCase();
-    if (tsAlias != null)
-      tsAlias = tsAlias.toLowerCase();
-  }
-
-=======
   /**
    * Convert a list of Strings to a list of PartialPaths, ignoring all illegal paths
    * @param pathList
@@ -342,5 +318,27 @@
     }
     return ret;
   }
->>>>>>> 38f50336
+
+  public void toLowerCase(){
+    for (int i = 0; i < nodes.length; i++) {
+      nodes[i] = nodes[i].toLowerCase();
+    }
+    fullPath = String.join(TsFileConstant.PATH_SEPARATOR, nodes);
+    if (measurementAlias != null)
+      measurementAlias = measurementAlias.toLowerCase();
+    if (tsAlias != null)
+      tsAlias = tsAlias.toLowerCase();
+  }
+
+  public void toUpperCase(){
+    for (int i = 0; i < nodes.length; i++) {
+      nodes[i] = nodes[i].toUpperCase();
+    }
+    fullPath = String.join(TsFileConstant.PATH_SEPARATOR, nodes);
+    if (measurementAlias != null)
+      measurementAlias = measurementAlias.toLowerCase();
+    if (tsAlias != null)
+      tsAlias = tsAlias.toLowerCase();
+  }
+
 }