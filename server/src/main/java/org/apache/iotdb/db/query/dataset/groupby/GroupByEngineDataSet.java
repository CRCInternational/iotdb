/*
 * Licensed to the Apache Software Foundation (ASF) under one
 * or more contributor license agreements.  See the NOTICE file
 * distributed with this work for additional information
 * regarding copyright ownership.  The ASF licenses this file
 * to you under the Apache License, Version 2.0 (the
 * "License"); you may not use this file except in compliance
 * with the License.  You may obtain a copy of the License at
 *
 *     http://www.apache.org/licenses/LICENSE-2.0
 *
 * Unless required by applicable law or agreed to in writing,
 * software distributed under the License is distributed on an
 * "AS IS" BASIS, WITHOUT WARRANTIES OR CONDITIONS OF ANY
 * KIND, either express or implied.  See the License for the
 * specific language governing permissions and limitations
 * under the License.
 */
package org.apache.iotdb.db.query.dataset.groupby;

import java.util.ArrayList;
import java.util.List;
<<<<<<< HEAD
import org.apache.iotdb.db.exception.metadata.MetadataException;
import org.apache.iotdb.db.metadata.MManager;
=======
import org.apache.iotdb.db.exception.path.PathException;
import org.apache.iotdb.db.qp.physical.crud.GroupByPlan;
>>>>>>> 22001156
import org.apache.iotdb.db.query.aggregation.AggreResultData;
import org.apache.iotdb.db.query.aggregation.AggregateFunction;
import org.apache.iotdb.db.query.context.QueryContext;
import org.apache.iotdb.db.query.factory.AggreFuncFactory;
import org.apache.iotdb.tsfile.exception.write.UnSupportedDataTypeException;
import org.apache.iotdb.tsfile.read.common.Field;
import org.apache.iotdb.tsfile.read.query.dataset.QueryDataSet;
import org.apache.iotdb.tsfile.utils.Pair;

public abstract class GroupByEngineDataSet extends QueryDataSet {

  protected long queryId;
  private long unit;
  private long slidingStep;
  private long intervalStartTime;
  private long intervalEndTime;

  protected long startTime;
  protected long endTime;
  private int usedIndex;
  protected List<AggregateFunction> functions;
  protected boolean hasCachedTimeInterval;

  /**
   * groupBy query.
   */
<<<<<<< HEAD
  public GroupByEngineDataSet(long queryId, List<Path> paths, long unit,
                              long slidingStep, long startTime, long endTime) {
    super(paths);
    this.queryId = queryId;
    this.unit = unit;
    this.slidingStep = slidingStep;
    this.intervalStartTime = startTime;
    this.intervalEndTime = endTime;
=======
  public GroupByEngineDataSet(QueryContext context, GroupByPlan groupByPlan) {
    super(groupByPlan.getDeduplicatedPaths(), groupByPlan.getDeduplicatedDataTypes());
    this.queryId = context.getQueryId();
    this.unit = groupByPlan.getUnit();
    this.slidingStep = groupByPlan.getSlidingStep();
    this.intervalStartTime = groupByPlan.getStartTime();
    this.intervalEndTime = groupByPlan.getEndTime();
>>>>>>> 22001156
    this.functions = new ArrayList<>();

    // init group by time partition
    this.usedIndex = 0;
    this.hasCachedTimeInterval = false;
    this.endTime = -1;
  }

<<<<<<< HEAD
  protected void initAggreFuction(List<String> aggres) throws MetadataException {
    List<TSDataType> types = new ArrayList<>();
=======
  protected void initAggreFuction(GroupByPlan groupByPlan) throws PathException {
>>>>>>> 22001156
    // construct AggregateFunctions
    for (int i = 0; i < paths.size(); i++) {
      AggregateFunction function = AggreFuncFactory
          .getAggrFuncByName(groupByPlan.getDeduplicatedAggregations().get(i),
              groupByPlan.getDeduplicatedDataTypes().get(i));
      function.init();
      functions.add(function);
    }
  }

  @Override
  protected boolean hasNextWithoutConstraint() {
    // has cached
    if (hasCachedTimeInterval) {
      return true;
    }

    startTime = usedIndex * slidingStep + intervalStartTime;
    usedIndex++;
    if (startTime <= intervalEndTime) {
      hasCachedTimeInterval = true;
      endTime = Math.min(startTime + unit, intervalEndTime + 1);
      return true;
    } else {
      return false;
    }
  }

  /**
   * this method is only used in the test class to get the next time partition.
   */
  public Pair<Long, Long> nextTimePartition() {
    hasCachedTimeInterval = false;
    return new Pair<>(startTime, endTime);
  }

  protected Field getField(AggreResultData aggreResultData) {
    if (!aggreResultData.isSetValue()) {
      return new Field(null);
    }
    Field field = new Field(aggreResultData.getDataType());
    switch (aggreResultData.getDataType()) {
      case INT32:
        field.setIntV(aggreResultData.getIntRet());
        break;
      case INT64:
        field.setLongV(aggreResultData.getLongRet());
        break;
      case FLOAT:
        field.setFloatV(aggreResultData.getFloatRet());
        break;
      case DOUBLE:
        field.setDoubleV(aggreResultData.getDoubleRet());
        break;
      case BOOLEAN:
        field.setBoolV(aggreResultData.isBooleanRet());
        break;
      case TEXT:
        field.setBinaryV(aggreResultData.getBinaryRet());
        break;
      default:
        throw new UnSupportedDataTypeException("UnSupported: " + aggreResultData.getDataType());
    }
    return field;
  }

}<|MERGE_RESOLUTION|>--- conflicted
+++ resolved
@@ -20,13 +20,8 @@
 
 import java.util.ArrayList;
 import java.util.List;
-<<<<<<< HEAD
 import org.apache.iotdb.db.exception.metadata.MetadataException;
-import org.apache.iotdb.db.metadata.MManager;
-=======
-import org.apache.iotdb.db.exception.path.PathException;
 import org.apache.iotdb.db.qp.physical.crud.GroupByPlan;
->>>>>>> 22001156
 import org.apache.iotdb.db.query.aggregation.AggreResultData;
 import org.apache.iotdb.db.query.aggregation.AggregateFunction;
 import org.apache.iotdb.db.query.context.QueryContext;
@@ -53,16 +48,6 @@
   /**
    * groupBy query.
    */
-<<<<<<< HEAD
-  public GroupByEngineDataSet(long queryId, List<Path> paths, long unit,
-                              long slidingStep, long startTime, long endTime) {
-    super(paths);
-    this.queryId = queryId;
-    this.unit = unit;
-    this.slidingStep = slidingStep;
-    this.intervalStartTime = startTime;
-    this.intervalEndTime = endTime;
-=======
   public GroupByEngineDataSet(QueryContext context, GroupByPlan groupByPlan) {
     super(groupByPlan.getDeduplicatedPaths(), groupByPlan.getDeduplicatedDataTypes());
     this.queryId = context.getQueryId();
@@ -70,7 +55,6 @@
     this.slidingStep = groupByPlan.getSlidingStep();
     this.intervalStartTime = groupByPlan.getStartTime();
     this.intervalEndTime = groupByPlan.getEndTime();
->>>>>>> 22001156
     this.functions = new ArrayList<>();
 
     // init group by time partition
@@ -79,12 +63,8 @@
     this.endTime = -1;
   }
 
-<<<<<<< HEAD
-  protected void initAggreFuction(List<String> aggres) throws MetadataException {
-    List<TSDataType> types = new ArrayList<>();
-=======
-  protected void initAggreFuction(GroupByPlan groupByPlan) throws PathException {
->>>>>>> 22001156
+
+  protected void initAggreFuction(GroupByPlan groupByPlan) throws MetadataException {
     // construct AggregateFunctions
     for (int i = 0; i < paths.size(); i++) {
       AggregateFunction function = AggreFuncFactory
