--- conflicted
+++ resolved
@@ -54,11 +54,7 @@
     Filter timeFilter = constructFilter();
     allDataReader = new SeriesRawDataBatchReader(path, dataType, context,
         QueryResourceManager.getInstance().getQueryDataSource(path, context, timeFilter),
-<<<<<<< HEAD
-        timeFilter, null);
-=======
         timeFilter, null, null);
->>>>>>> c00b63f3
   }
 
   public abstract TimeValuePair getFillResult() throws IOException, UnSupportedFillTypeException;
