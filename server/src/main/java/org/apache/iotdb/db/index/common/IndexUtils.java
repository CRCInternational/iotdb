--- conflicted
+++ resolved
@@ -149,7 +149,6 @@
     return v.substring(start, end);
   }
 
-<<<<<<< HEAD
   @TestOnly
   public static String tvListToStr(TVList tvList) {
     StringBuilder sb = new StringBuilder();
@@ -263,8 +262,9 @@
 
   public static void breakDown(String message) {
     throw new Error(message);
-=======
+  }
+
   private IndexUtils() {
->>>>>>> e5cf1819
-  }
+  }
+
 }