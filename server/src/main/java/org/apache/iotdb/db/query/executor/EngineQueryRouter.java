--- conflicted
+++ resolved
@@ -35,7 +35,6 @@
 import org.apache.iotdb.tsfile.read.common.Path;
 import org.apache.iotdb.tsfile.read.expression.ExpressionType;
 import org.apache.iotdb.tsfile.read.expression.IExpression;
-import org.apache.iotdb.tsfile.read.expression.QueryExpression;
 import org.apache.iotdb.tsfile.read.expression.impl.BinaryExpression;
 import org.apache.iotdb.tsfile.read.expression.impl.GlobalTimeExpression;
 import org.apache.iotdb.tsfile.read.expression.util.ExpressionOptimizer;
@@ -64,15 +63,9 @@
     if (expression != null) {
       try {
         IExpression optimizedExpression = ExpressionOptimizer.getInstance()
-<<<<<<< HEAD
-            .optimize(queryExpression.getExpression(), queryExpression.getSelectedSeries());
-        queryExpression.setExpression(optimizedExpression);
-        DataQueryExecutor dataQueryExecutor = executorFactory.getExecutor(queryExpression);
-=======
             .optimize(expression, deduplicatedPaths);
-        EngineExecutor engineExecutor = new EngineExecutor(deduplicatedPaths, deduplicatedDataTypes,
+        DataQueryExecutor dataQueryExecutor = executorFactory.getExecutor(deduplicatedPaths, deduplicatedDataTypes,
             optimizedExpression);
->>>>>>> 22001156
         if (optimizedExpression.getType() == ExpressionType.GLOBAL_TIME) {
           return dataQueryExecutor.executeWithoutValueFilter(context);
         } else {
@@ -83,11 +76,8 @@
         throw new StorageEngineException(e.getMessage());
       }
     } else {
-<<<<<<< HEAD
-      DataQueryExecutor dataQueryExecutor = executorFactory.getExecutor(queryExpression);
-=======
-      EngineExecutor engineExecutor = new EngineExecutor(deduplicatedPaths, deduplicatedDataTypes);
->>>>>>> 22001156
+      DataQueryExecutor dataQueryExecutor = executorFactory.getExecutor(deduplicatedPaths,
+          deduplicatedDataTypes, null);
       try {
         return dataQueryExecutor.executeWithoutValueFilter(context);
       } catch (IOException e) {
@@ -101,25 +91,24 @@
       throws QueryFilterOptimizationException, StorageEngineException, QueryProcessException, IOException {
     IExpression expression = aggregationPlan.getExpression();
     List<Path> selectedSeries = aggregationPlan.getDeduplicatedPaths();
-
-    if (expression != null) {
-      IExpression optimizedExpression = ExpressionOptimizer.getInstance()
-          .optimize(expression, selectedSeries);
-      AggregateEngineExecutor engineExecutor = new AggregateEngineExecutor(
-          aggregationPlan);
-      if (optimizedExpression.getType() == ExpressionType.GLOBAL_TIME) {
+    try {
+      if (expression != null) {
+        IExpression optimizedExpression = ExpressionOptimizer.getInstance()
+            .optimize(expression, selectedSeries);
+        AggregateEngineExecutor engineExecutor = new AggregateEngineExecutor(
+            aggregationPlan);
+        if (optimizedExpression.getType() == ExpressionType.GLOBAL_TIME) {
+          return engineExecutor.executeWithoutValueFilter(context);
+        } else {
+          return engineExecutor.executeWithValueFilter(context);
+        }
+      } else {
+        AggregateEngineExecutor engineExecutor = new AggregateEngineExecutor(
+            aggregationPlan);
         return engineExecutor.executeWithoutValueFilter(context);
-      } else {
-        try {
-          return engineExecutor.executeWithValueFilter(context);
-        } catch (MetadataException e) {
-          throw new QueryProcessException(e);
-        }
       }
-    } else {
-      AggregateEngineExecutor engineExecutor = new AggregateEngineExecutor(
-          aggregationPlan);
-      return engineExecutor.executeWithoutValueFilter(context);
+    } catch (MetadataException e) {
+      throw new QueryProcessException(e);
     }
   }
 
@@ -132,17 +121,11 @@
     long startTime = groupByPlan.getStartTime();
     long endTime = groupByPlan.getEndTime();
 
-<<<<<<< HEAD
-    long queryId = context.getQueryId();
-
-    GlobalTimeExpression timeExpression = new GlobalTimeExpression(new GroupByFilter(unit, slidingStep, startTime, endTime));
-=======
     IExpression expression = groupByPlan.getExpression();
     List<Path> selectedSeries = groupByPlan.getDeduplicatedPaths();
 
     GlobalTimeExpression timeExpression = new GlobalTimeExpression(
         new GroupByFilter(unit, slidingStep, startTime, endTime));
->>>>>>> 22001156
 
     if (expression == null) {
       expression = timeExpression;
@@ -152,29 +135,16 @@
 
     IExpression optimizedExpression = ExpressionOptimizer.getInstance()
         .optimize(expression, selectedSeries);
-    if (optimizedExpression.getType() == ExpressionType.GLOBAL_TIME) {
-<<<<<<< HEAD
-      GroupByWithoutValueFilterDataSet groupByEngine = new GroupByWithoutValueFilterDataSet(
-      queryId, selectedSeries, unit, slidingStep, startTime, endTime);
-      try {
-        groupByEngine.initGroupBy(context, aggres, optimizedExpression);
-      } catch (MetadataException e) {
-        throw new QueryProcessException(e);
+    try {
+      if (optimizedExpression.getType() == ExpressionType.GLOBAL_TIME) {
+        return new GroupByWithoutValueFilterDataSet(context,
+            groupByPlan);
+      } else {
+        return new GroupByWithValueFilterDataSet(context,
+            groupByPlan);
       }
-      return groupByEngine;
-    } else {
-      GroupByWithValueFilterDataSet groupByEngine = new GroupByWithValueFilterDataSet(
-          queryId, selectedSeries, unit, slidingStep, startTime, endTime);
-      groupByEngine.initGroupBy(context, aggres, optimizedExpression);
-=======
-      GroupByWithoutValueFilterDataSet groupByEngine = new GroupByWithoutValueFilterDataSet(context,
-          groupByPlan);
-      return groupByEngine;
-    } else {
-      GroupByWithValueFilterDataSet groupByEngine = new GroupByWithValueFilterDataSet(context,
-          groupByPlan);
->>>>>>> 22001156
-      return groupByEngine;
+    } catch (MetadataException e) {
+      throw new QueryProcessException(e);
     }
   }
 
@@ -186,14 +156,7 @@
     long queryTime = fillQueryPlan.getQueryTime();
     Map<TSDataType, IFill> fillType = fillQueryPlan.getFillType();
 
-<<<<<<< HEAD
-
-    long queryId = context.getQueryId();
-
-    FillEngineExecutor fillEngineExecutor = new FillEngineExecutor(fillPaths, queryTime,
-=======
     FillEngineExecutor fillEngineExecutor = new FillEngineExecutor(fillPaths, dataTypes, queryTime,
->>>>>>> 22001156
         fillType);
     return fillEngineExecutor.execute(context);
   }
