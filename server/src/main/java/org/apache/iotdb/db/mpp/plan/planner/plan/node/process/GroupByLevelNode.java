--- conflicted
+++ resolved
@@ -159,8 +159,6 @@
     PlanNodeId planNodeId = PlanNodeId.deserialize(byteBuffer);
     return new GroupByLevelNode(
         planNodeId, groupByLevelDescriptors, groupByTimeParameter, scanOrder);
-<<<<<<< HEAD
-=======
   }
 
   @Nullable
@@ -170,7 +168,6 @@
 
   public OrderBy getScanOrder() {
     return scanOrder;
->>>>>>> b940a652
   }
 
   @Override
