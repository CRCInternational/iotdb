--- conflicted
+++ resolved
@@ -47,12 +47,9 @@
 import org.apache.iotdb.db.mpp.plan.planner.plan.node.source.AlignedSeriesScanNode;
 import org.apache.iotdb.db.mpp.plan.planner.plan.node.source.SeriesAggregationScanNode;
 import org.apache.iotdb.db.mpp.plan.planner.plan.node.source.SeriesScanNode;
-<<<<<<< HEAD
 import org.apache.iotdb.db.mpp.plan.planner.plan.node.source.SourceNode;
-=======
 import org.apache.iotdb.db.mpp.plan.planner.plan.parameter.AggregationDescriptor;
 import org.apache.iotdb.db.mpp.plan.planner.plan.parameter.AggregationStep;
->>>>>>> 0378bbe7
 import org.apache.iotdb.db.mpp.plan.statement.crud.QueryStatement;
 
 import java.util.ArrayList;
@@ -243,34 +240,10 @@
       return timeJoinNode;
     }
 
-    @Override
-<<<<<<< HEAD
-    public PlanNode visitAlignedSeriesScan(
-        AlignedSeriesScanNode node, DistributionPlanContext context) {
-      List<TRegionReplicaSet> dataDistribution =
-          analysis.getPartitionInfo(node.getAlignedPath(), node.getTimeFilter());
-=======
     public PlanNode visitSeriesAggregationScan(
         SeriesAggregationScanNode node, DistributionPlanContext context) {
       List<TRegionReplicaSet> dataDistribution =
           analysis.getPartitionInfo(node.getSeriesPath(), node.getTimeFilter());
->>>>>>> 0378bbe7
-      if (dataDistribution.size() == 1) {
-        node.setRegionReplicaSet(dataDistribution.get(0));
-        return node;
-      }
-<<<<<<< HEAD
-      TimeJoinNode timeJoinNode =
-          new TimeJoinNode(context.queryContext.getQueryId().genPlanNodeId(), node.getScanOrder());
-      for (TRegionReplicaSet dataRegion : dataDistribution) {
-        AlignedSeriesScanNode split = (AlignedSeriesScanNode) node.clone();
-        split.setPlanNodeId(context.queryContext.getQueryId().genPlanNodeId());
-        split.setRegionReplicaSet(dataRegion);
-        timeJoinNode.addChild(split);
-      }
-      return timeJoinNode;
-=======
-
       List<AggregationDescriptor> leafAggDescriptorList = new ArrayList<>();
       node.getAggregationDescriptorList()
           .forEach(
@@ -304,7 +277,26 @@
         aggregationNode.addChild(split);
       }
       return aggregationNode;
->>>>>>> 0378bbe7
+    }
+
+    @Override
+    public PlanNode visitAlignedSeriesScan(
+        AlignedSeriesScanNode node, DistributionPlanContext context) {
+      List<TRegionReplicaSet> dataDistribution =
+          analysis.getPartitionInfo(node.getAlignedPath(), node.getTimeFilter());
+      if (dataDistribution.size() == 1) {
+        node.setRegionReplicaSet(dataDistribution.get(0));
+        return node;
+      }
+      TimeJoinNode timeJoinNode =
+          new TimeJoinNode(context.queryContext.getQueryId().genPlanNodeId(), node.getScanOrder());
+      for (TRegionReplicaSet dataRegion : dataDistribution) {
+        AlignedSeriesScanNode split = (AlignedSeriesScanNode) node.clone();
+        split.setPlanNodeId(context.queryContext.getQueryId().genPlanNodeId());
+        split.setRegionReplicaSet(dataRegion);
+        timeJoinNode.addChild(split);
+      }
+      return timeJoinNode;
     }
 
     @Override
@@ -521,7 +513,6 @@
     }
 
     @Override
-<<<<<<< HEAD
     public PlanNode visitAlignedSeriesScan(AlignedSeriesScanNode node, NodeGroupContext context) {
       context.putNodeDistribution(
           node.getPlanNodeId(),
@@ -529,12 +520,8 @@
       return node.clone();
     }
 
-    @Override
-    public PlanNode visitSeriesAggregate(SeriesAggregationScanNode node, NodeGroupContext context) {
-=======
     public PlanNode visitSeriesAggregationScan(
         SeriesAggregationScanNode node, NodeGroupContext context) {
->>>>>>> 0378bbe7
       context.putNodeDistribution(
           node.getPlanNodeId(),
           new NodeDistribution(NodeDistributionType.NO_CHILD, node.getRegionReplicaSet()));
