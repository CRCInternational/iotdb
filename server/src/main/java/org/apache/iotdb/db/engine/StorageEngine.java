--- conflicted
+++ resolved
@@ -95,14 +95,11 @@
       .newFixedThreadPool(Runtime.getRuntime().availableProcessors(), "Recovery-Thread-Pool");
 
   static class InstanceHolder {
-<<<<<<< HEAD
-=======
 
     private InstanceHolder() {
       // forbidding instantiation
     }
 
->>>>>>> cb8ecb8b
     private static final StorageEngine INSTANCE = new StorageEngine();
   }
 
