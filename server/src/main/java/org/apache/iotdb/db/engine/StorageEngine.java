/*
 * Licensed to the Apache Software Foundation (ASF) under one
 * or more contributor license agreements.  See the NOTICE file
 * distributed with this work for additional information
 * regarding copyright ownership.  The ASF licenses this file
 * to you under the Apache License, Version 2.0 (the
 * "License"); you may not use this file except in compliance
 * with the License.  You may obtain a copy of the License at
 *
 *     http://www.apache.org/licenses/LICENSE-2.0
 *
 * Unless required by applicable law or agreed to in writing,
 * software distributed under the License is distributed on an
 * "AS IS" BASIS, WITHOUT WARRANTIES OR CONDITIONS OF ANY
 * KIND, either express or implied.  See the License for the
 * specific language governing permissions and limitations
 * under the License.
 */
package org.apache.iotdb.db.engine;

import java.io.File;
import java.io.IOException;
import java.util.ArrayList;
import java.util.ConcurrentModificationException;
import java.util.HashMap;
import java.util.List;
import java.util.Map;
import java.util.Map.Entry;
import java.util.concurrent.Callable;
import java.util.concurrent.ConcurrentHashMap;
import java.util.concurrent.ExecutionException;
import java.util.concurrent.ExecutorService;
import java.util.concurrent.Executors;
import java.util.concurrent.Future;
import java.util.concurrent.ScheduledExecutorService;
import java.util.concurrent.TimeUnit;
import java.util.concurrent.atomic.AtomicBoolean;
import org.apache.commons.io.FileUtils;
import org.apache.iotdb.db.concurrent.IoTDBThreadPoolFactory;
import org.apache.iotdb.db.conf.IoTDBConfig;
import org.apache.iotdb.db.conf.IoTDBDescriptor;
import org.apache.iotdb.db.conf.ServerConfigConsistent;
import org.apache.iotdb.db.engine.fileSystem.SystemFileFactory;
import org.apache.iotdb.db.engine.flush.TsFileFlushPolicy;
import org.apache.iotdb.db.engine.flush.TsFileFlushPolicy.DirectFlushPolicy;
import org.apache.iotdb.db.engine.querycontext.QueryDataSource;
import org.apache.iotdb.db.engine.storagegroup.StorageGroupProcessor;
import org.apache.iotdb.db.engine.storagegroup.StorageGroupProcessor.TimePartitionFilter;
import org.apache.iotdb.db.engine.storagegroup.TsFileProcessor;
import org.apache.iotdb.db.engine.storagegroup.TsFileResource;
<<<<<<< HEAD
import org.apache.iotdb.db.exception.BatchInsertionException;
import org.apache.iotdb.db.exception.LoadFileException;
import org.apache.iotdb.db.exception.ShutdownException;
import org.apache.iotdb.db.exception.StorageEngineException;
import org.apache.iotdb.db.exception.StorageGroupProcessorException;
import org.apache.iotdb.db.exception.TsFileProcessorException;
import org.apache.iotdb.db.exception.WriteProcessException;
=======
import org.apache.iotdb.db.exception.*;
import org.apache.iotdb.db.exception.metadata.IllegalPathException;
>>>>>>> b3ea173d
import org.apache.iotdb.db.exception.metadata.MetadataException;
import org.apache.iotdb.db.exception.metadata.StorageGroupNotSetException;
import org.apache.iotdb.db.exception.query.QueryProcessException;
import org.apache.iotdb.db.exception.runtime.StorageEngineFailureException;
import org.apache.iotdb.db.metadata.PartialPath;
import org.apache.iotdb.db.metadata.mnode.StorageGroupMNode;
import org.apache.iotdb.db.qp.physical.crud.InsertRowPlan;
import org.apache.iotdb.db.qp.physical.crud.InsertTabletPlan;
import org.apache.iotdb.db.query.context.QueryContext;
import org.apache.iotdb.db.query.control.QueryFileManager;
import org.apache.iotdb.db.service.IService;
import org.apache.iotdb.db.service.IoTDB;
import org.apache.iotdb.db.service.ServiceType;
import org.apache.iotdb.db.utils.FilePathUtils;
import org.apache.iotdb.db.utils.TestOnly;
import org.apache.iotdb.db.utils.UpgradeUtils;
import org.apache.iotdb.rpc.TSStatusCode;
import org.apache.iotdb.tsfile.file.metadata.enums.TSDataType;
import org.apache.iotdb.tsfile.read.expression.impl.SingleSeriesExpression;
import org.apache.iotdb.tsfile.utils.Pair;
import org.slf4j.Logger;
import org.slf4j.LoggerFactory;

public class StorageEngine implements IService {

  private final Logger logger;
  private static final IoTDBConfig config = IoTDBDescriptor.getInstance().getConfig();
  private static final long TTL_CHECK_INTERVAL = 60 * 1000L;

  /**
   * a folder (system/storage_groups/ by default) that persist system info. Each Storage Processor
   * will have a subfolder under the systemDir.
   */
  private final String systemDir;

  /**
   * storage group name -> storage group processor
   */
  private final ConcurrentHashMap<PartialPath, StorageGroupProcessor> processorMap = new ConcurrentHashMap<>();

  private static final ExecutorService recoveryThreadPool = IoTDBThreadPoolFactory
      .newFixedThreadPool(Runtime.getRuntime().availableProcessors(), "Recovery-Thread-Pool");

  public boolean isAllSgReady() {
    return isAllSgReady.get();
  }

  public void setAllSgReady(boolean allSgReady) {
    isAllSgReady.set(allSgReady);
  }

  private AtomicBoolean isAllSgReady = new AtomicBoolean(false);

  private ExecutorService recoverAllSgThreadPool;

  static class InstanceHolder {

    private InstanceHolder() {
      // forbidding instantiation
    }

    private static final StorageEngine INSTANCE = new StorageEngine();
  }

  public static StorageEngine getInstance() {
    return InstanceHolder.INSTANCE;
  }

  private ScheduledExecutorService ttlCheckThread;
  private TsFileFlushPolicy fileFlushPolicy = new DirectFlushPolicy();

  /**
   * Time range for dividing storage group, the time unit is the same with IoTDB's
   * TimestampPrecision
   */
  @ServerConfigConsistent
  private static long timePartitionInterval = -1;

  /**
   * whether enable data partition if disabled, all data belongs to partition 0
   */
  @ServerConfigConsistent
  private static boolean enablePartition =
      IoTDBDescriptor.getInstance().getConfig().isEnablePartition();

  private StorageEngine() {
    logger = LoggerFactory.getLogger(StorageEngine.class);
    systemDir = FilePathUtils.regularizePath(config.getSystemDir()) + "storage_groups";

    // build time Interval to divide time partition
    if (!enablePartition) {
      timePartitionInterval = Long.MAX_VALUE;
    } else {
      initTimePartition();
    }

    // create systemDir
    try {
      FileUtils.forceMkdir(SystemFileFactory.INSTANCE.getFile(systemDir));
    } catch (IOException e) {
      throw new StorageEngineFailureException(e);
    }
    // recover upgrade process
    UpgradeUtils.recoverUpgrade();

    recover();
  }

  public void recover() {
    recoverAllSgThreadPool = IoTDBThreadPoolFactory
        .newSingleThreadExecutor("Begin-Recovery-Pool");
    recoverAllSgThreadPool.submit(this::recoverAllSgs);
  }

  private void recoverAllSgs() {
    /*
     * recover all storage group processors.
     */
    List<StorageGroupMNode> sgNodes = IoTDB.metaManager.getAllStorageGroupNodes();
    List<Future> futures = new ArrayList<>();
    for (StorageGroupMNode storageGroup : sgNodes) {
      futures.add(recoveryThreadPool.submit((Callable<Void>) () -> {
        try {
          StorageGroupProcessor processor = new StorageGroupProcessor(systemDir,
              storageGroup.getFullPath(), fileFlushPolicy);
          processor.setDataTTL(storageGroup.getDataTTL());
          processorMap.put(storageGroup.getPartialPath(), processor);
          logger.info("Storage Group Processor {} is recovered successfully",
              storageGroup.getFullPath());
        } catch (Exception e) {
          logger
              .error("meet error when recovering storage group: {}", storageGroup.getFullPath(), e);
        }
        return null;
      }));
    }
    for (Future future : futures) {
      try {
        future.get();
      } catch (ExecutionException e) {
        throw new StorageEngineFailureException("StorageEngine failed to recover.", e);
      } catch (InterruptedException e) {
        Thread.currentThread().interrupt();
        throw new StorageEngineFailureException("StorageEngine failed to recover.", e);
      }
    }
    recoveryThreadPool.shutdown();
    setAllSgReady(true);
  }

  private static void initTimePartition() {
    timePartitionInterval = convertMilliWithPrecision(IoTDBDescriptor.getInstance().
        getConfig().getPartitionInterval() * 1000L);
  }

  public static long convertMilliWithPrecision(long milliTime) {
    long result = milliTime;
    String timePrecision = IoTDBDescriptor.getInstance().getConfig().getTimestampPrecision();
    switch (timePrecision) {
      case "ns":
        result = milliTime * 1000_000L;
        break;
      case "us":
        result = milliTime * 1000L;
        break;
      default:
        break;
    }
    return result;
  }

  @Override
  public void start() {
    ttlCheckThread = Executors.newSingleThreadScheduledExecutor();
    ttlCheckThread.scheduleAtFixedRate(this::checkTTL, TTL_CHECK_INTERVAL, TTL_CHECK_INTERVAL
        , TimeUnit.MILLISECONDS);
  }

  private void checkTTL() {
    try {
      for (StorageGroupProcessor processor : processorMap.values()) {
        processor.checkFilesTTL();
      }
    } catch (ConcurrentModificationException e) {
      // ignore
    } catch (Exception e) {
      logger.error("An error occurred when checking TTL", e);
    }

    if (isAllSgReady.get() && !recoverAllSgThreadPool.isShutdown()) {
      recoverAllSgThreadPool.shutdownNow();
    }
  }

  @Override
  public void stop() {
    syncCloseAllProcessor();
    if (ttlCheckThread != null) {
      ttlCheckThread.shutdownNow();
      try {
        ttlCheckThread.awaitTermination(30, TimeUnit.SECONDS);
      } catch (InterruptedException e) {
        logger.warn("TTL check thread still doesn't exit after 30s");
        Thread.currentThread().interrupt();
        throw new StorageEngineFailureException("StorageEngine failed to stop.", e);
      }
    }
    recoveryThreadPool.shutdownNow();
    if (!recoverAllSgThreadPool.isShutdown()) {
      recoverAllSgThreadPool.shutdownNow();
    }
    this.reset();
  }

  @Override
  public void shutdown(long millseconds) throws ShutdownException {
    try {
      forceCloseAllProcessor();
    } catch (TsFileProcessorException e) {
      throw new ShutdownException(e);
    }
    if (ttlCheckThread != null) {
      ttlCheckThread.shutdownNow();
      try {
        ttlCheckThread.awaitTermination(30, TimeUnit.SECONDS);
      } catch (InterruptedException e) {
        logger.warn("TTL check thread still doesn't exit after 30s");
        Thread.currentThread().interrupt();
      }
    }
    recoveryThreadPool.shutdownNow();
    this.reset();
  }

  @Override
  public ServiceType getID() {
    return ServiceType.STORAGE_ENGINE_SERVICE;
  }

  public StorageGroupProcessor getProcessor(PartialPath path) throws StorageEngineException {
    PartialPath storageGroupPath;
    try {
      StorageGroupMNode storageGroupMNode = IoTDB.metaManager.getStorageGroupNodeByPath(path);
      storageGroupPath = storageGroupMNode.getPartialPath();
      StorageGroupProcessor processor;
      processor = processorMap.get(storageGroupPath);
      if (processor == null) {
        // if finish recover
        if (isAllSgReady.get()) {
          synchronized (storageGroupMNode) {
            processor = processorMap.get(storageGroupPath);
            if (processor == null) {
              logger.info("construct a processor instance, the storage group is {}, Thread is {}",
<<<<<<< HEAD
                  storageGroupName, Thread.currentThread().getId());
              processor = new StorageGroupProcessor(systemDir, storageGroupName, fileFlushPolicy);
              StorageGroupMNode storageGroup = IoTDB.metaManager
                  .getStorageGroupNode(storageGroupName);
              processor.setDataTTL(storageGroup.getDataTTL());
              processorMap.put(storageGroupName, processor);
=======
                storageGroupPath, Thread.currentThread().getId());
              processor = new StorageGroupProcessor(systemDir, storageGroupPath.getFullPath(), fileFlushPolicy);
              processor.setDataTTL(storageGroupMNode.getDataTTL());
              processorMap.put(storageGroupPath, processor);
>>>>>>> b3ea173d
            }
          }
        } else {
          // not finished recover, refuse the request
<<<<<<< HEAD
          throw new StorageEngineException(
              "the sg " + storageGroupName + " may not ready now, please wait and retry later",
=======
          throw new StorageEngineException("the sg " + storageGroupPath + " may not ready now, please wait and retry later",
>>>>>>> b3ea173d
              TSStatusCode.STORAGE_GROUP_NOT_READY.getStatusCode());
        }
      }
      return processor;
    } catch (StorageGroupProcessorException | MetadataException e) {
      throw new StorageEngineException(e);
    }
  }


  /**
   * This function is just for unit test.
   */
  public synchronized void reset() {
    processorMap.clear();
  }


  /**
   * insert an InsertRowPlan to a storage group.
   *
   * @param insertRowPlan physical plan of insertion
   */
  public void insert(InsertRowPlan insertRowPlan) throws StorageEngineException {

    StorageGroupProcessor storageGroupProcessor = getProcessor(insertRowPlan.getDeviceId());

    // TODO monitor: update statistics
    try {
      storageGroupProcessor.insert(insertRowPlan);
    } catch (WriteProcessException e) {
      throw new StorageEngineException(e);
    }
  }

  /**
   * insert a InsertTabletPlan to a storage group
   *
   * @return result of each row
   */
  public void insertTablet(InsertTabletPlan insertTabletPlan)
      throws StorageEngineException, BatchInsertionException {
    StorageGroupProcessor storageGroupProcessor;
    try {
      storageGroupProcessor = getProcessor(insertTabletPlan.getDeviceId());
    } catch (StorageEngineException e) {
      throw new StorageEngineException(String.format("Get StorageGroupProcessor of device %s "
          + "failed", insertTabletPlan.getDeviceId()), e);
    }

    // TODO monitor: update statistics
    storageGroupProcessor.insertTablet(insertTabletPlan);
  }

  /**
   * flush command Sync asyncCloseOneProcessor all file node processors.
   */
  public void syncCloseAllProcessor() {
    logger.info("Start closing all storage group processor");
    for (StorageGroupProcessor processor : processorMap.values()) {
      processor.syncCloseAllWorkingTsFileProcessors();
    }
  }

  public void forceCloseAllProcessor() throws TsFileProcessorException {
    logger.info("Start force closing all storage group processor");
    for (StorageGroupProcessor processor : processorMap.values()) {
      processor.forceCloseAllWorkingTsFileProcessors();
    }
  }

<<<<<<< HEAD
  public void closeProcessor(String storageGroupName, boolean isSeq, boolean isSync)
=======
  public void asyncCloseProcessor(PartialPath storageGroupPath, boolean isSeq)
>>>>>>> b3ea173d
      throws StorageGroupNotSetException {
    StorageGroupProcessor processor = processorMap.get(storageGroupPath);
    if (processor != null) {
<<<<<<< HEAD
      logger.info("async closing sg processor is called for closing {}, seq = {}, isSync={}",
          storageGroupName,
          isSeq, isSync);
=======
      logger.info("async closing sg processor is called for closing {}, seq = {}", storageGroupPath,
          isSeq);
>>>>>>> b3ea173d
      processor.writeLock();
      try {
        if (isSeq) {
          // to avoid concurrent modification problem, we need a new array list
          for (TsFileProcessor tsfileProcessor : new ArrayList<>(
              processor.getWorkSequenceTsFileProcessors())) {
            if (isSync) {
              processor.syncCloseOneTsFileProcessor(true, tsfileProcessor);
            } else {
              processor.asyncCloseOneTsFileProcessor(true, tsfileProcessor);
            }
          }
        } else {
          // to avoid concurrent modification problem, we need a new array list
          for (TsFileProcessor tsfileProcessor : new ArrayList<>(
              processor.getWorkUnsequenceTsFileProcessor())) {
            if (isSync) {
              processor.syncCloseOneTsFileProcessor(false, tsfileProcessor);
            } else {
              processor.asyncCloseOneTsFileProcessor(false, tsfileProcessor);
            }
          }
        }
      } finally {
        processor.writeUnlock();
      }
    } else {
      throw new StorageGroupNotSetException(storageGroupPath.getFullPath());
    }
  }

<<<<<<< HEAD
  /**
   * @param storageGroupName the storage group name
   * @param partitionId      the partition id
   * @param isSeq            is sequence tsfile or unsequence tsfile
   * @param isSync           close tsfile synchronously or asynchronously
   * @throws StorageGroupNotSetException
   */
  public void closeProcessor(String storageGroupName, long partitionId, boolean isSeq,
      boolean isSync)
=======
  public void asyncCloseProcessor(PartialPath storageGroupPath, long partitionId, boolean isSeq)
>>>>>>> b3ea173d
      throws StorageGroupNotSetException {
    StorageGroupProcessor processor = processorMap.get(storageGroupPath);
    if (processor != null) {
      logger.info("async closing sg processor is called for closing {}, seq = {}, partitionId = {}",
          storageGroupPath, isSeq, partitionId);
      processor.writeLock();
      // to avoid concurrent modification problem, we need a new array list
      List<TsFileProcessor> processors = isSeq ?
          new ArrayList<>(processor.getWorkSequenceTsFileProcessors()) :
          new ArrayList<>(processor.getWorkUnsequenceTsFileProcessor());
      try {
        for (TsFileProcessor tsfileProcessor : processors) {
          if (tsfileProcessor.getTimeRangeId() == partitionId) {
            if (isSync) {
              processor.syncCloseOneTsFileProcessor(isSeq, tsfileProcessor);
            } else {
              processor.asyncCloseOneTsFileProcessor(isSeq, tsfileProcessor);
            }
            break;
          }
        }
      } finally {
        processor.writeUnlock();
      }
    } else {
      throw new StorageGroupNotSetException(storageGroupPath.getFullPath());
    }
  }

  /**
   * update data.
   */
  public void update(String deviceId, String measurementId, long startTime, long endTime,
      TSDataType type, String v) {
    // TODO
  }

  /**
   * delete data of timeseries "{deviceId}.{measurementId}" with time <= timestamp.
   */
  public void delete(PartialPath deviceId, String measurementId, long startTime, long endTime)
      throws StorageEngineException {
    StorageGroupProcessor storageGroupProcessor = getProcessor(deviceId);
    try {
      storageGroupProcessor.delete(deviceId, measurementId, startTime, endTime);
    } catch (IOException e) {
      throw new StorageEngineException(e.getMessage());
    }
  }

  /**
   * delete data of timeseries "{deviceId}.{measurementId}"
   */
  public void deleteTimeseries(PartialPath deviceId, String measurementId)
      throws StorageEngineException {
    StorageGroupProcessor storageGroupProcessor = getProcessor(deviceId);
    try {
      storageGroupProcessor.delete(deviceId, measurementId, Long.MIN_VALUE, Long.MAX_VALUE);
    } catch (IOException e) {
      throw new StorageEngineException(e.getMessage());
    }
  }

  /**
   * query data.
   */
  public QueryDataSource query(SingleSeriesExpression seriesExpression, QueryContext context,
      QueryFileManager filePathsManager)
      throws StorageEngineException, QueryProcessException {
    PartialPath fullPath = (PartialPath) seriesExpression.getSeriesPath();
    PartialPath deviceId = fullPath.getDevicePath();
    String measurementId = seriesExpression.getSeriesPath().getMeasurement();
    StorageGroupProcessor storageGroupProcessor = getProcessor(deviceId);
    return storageGroupProcessor
        .query(deviceId, measurementId, context, filePathsManager, seriesExpression.getFilter());
  }

  /**
   * count all Tsfiles which need to be upgraded
   *
   * @return total num of the tsfiles which need to be upgraded
   */
  public int countUpgradeFiles() {
    int totalUpgradeFileNum = 0;
    for (StorageGroupProcessor storageGroupProcessor : processorMap.values()) {
      totalUpgradeFileNum += storageGroupProcessor.countUpgradeFiles();
    }
    return totalUpgradeFileNum;
  }

  /**
   * upgrade all storage groups.
   *
   * @throws StorageEngineException StorageEngineException
   */
  public void upgradeAll() throws StorageEngineException {
    if (IoTDBDescriptor.getInstance().getConfig().isReadOnly()) {
      throw new StorageEngineException(
          "Current system mode is read only, does not support file upgrade");
    }
    for (StorageGroupProcessor storageGroupProcessor : processorMap.values()) {
      storageGroupProcessor.upgrade();
    }
  }

  /**
   * merge all storage groups.
   *
   * @throws StorageEngineException StorageEngineException
   */
  public void mergeAll(boolean fullMerge) throws StorageEngineException {
    if (IoTDBDescriptor.getInstance().getConfig().isReadOnly()) {
      throw new StorageEngineException("Current system mode is read only, does not support merge");
    }
    for (StorageGroupProcessor storageGroupProcessor : processorMap.values()) {
      storageGroupProcessor.merge(fullMerge);
    }
  }

  /**
   * delete all data files (both memory data and file on disk) in a storage group. It is used when
   * there is no timeseries (which are all deleted) in this storage group)
   */
  public void deleteAllDataFilesInOneStorageGroup(PartialPath storageGroupPath) {
    if (processorMap.containsKey(storageGroupPath)) {
      syncDeleteDataFiles(storageGroupPath);
    }
  }

  private void syncDeleteDataFiles(PartialPath storageGroupPath) {
    logger.info("Force to delete the data in storage group processor {}", storageGroupPath);
    StorageGroupProcessor processor = processorMap.get(storageGroupPath);
    processor.syncDeleteDataFiles();
  }

  /**
   * delete all data of storage groups' timeseries.
   */
  public synchronized boolean deleteAll() {
    logger.info("Start deleting all storage groups' timeseries");
    syncCloseAllProcessor();
    for (PartialPath storageGroup : IoTDB.metaManager.getAllStorageGroupPaths()) {
      this.deleteAllDataFilesInOneStorageGroup(storageGroup);
    }
    return true;
  }

  public void setTTL(PartialPath storageGroup, long dataTTL) throws StorageEngineException {
    StorageGroupProcessor storageGroupProcessor = getProcessor(storageGroup);
    storageGroupProcessor.setDataTTL(dataTTL);
  }

  public void deleteStorageGroup(PartialPath storageGroupPath) {
    deleteAllDataFilesInOneStorageGroup(storageGroupPath);
    StorageGroupProcessor processor = processorMap.remove(storageGroupPath);
    if (processor != null) {
      processor.deleteFolder(systemDir);
    }
  }

  public void loadNewTsFileForSync(TsFileResource newTsFileResource)
      throws StorageEngineException, LoadFileException, IllegalPathException {
    getProcessor(new PartialPath(newTsFileResource.getTsFile().getParentFile().getName()))
        .loadNewTsFileForSync(newTsFileResource);
  }

  public void loadNewTsFile(TsFileResource newTsFileResource)
      throws LoadFileException, StorageEngineException, MetadataException {
    Map<String, Integer> deviceMap = newTsFileResource.getDeviceToIndexMap();
    if (deviceMap == null || deviceMap.isEmpty()) {
      throw new StorageEngineException("Can not get the corresponding storage group.");
    }
    String device = deviceMap.keySet().iterator().next();
    PartialPath devicePath = new PartialPath(device);
    PartialPath storageGroupPath = IoTDB.metaManager.getStorageGroupPath(devicePath);
    getProcessor(storageGroupPath).loadNewTsFile(newTsFileResource);
  }

  public boolean deleteTsfileForSync(File deletedTsfile)
      throws StorageEngineException, IllegalPathException {
    return getProcessor(new PartialPath(deletedTsfile.getParentFile().getName())).deleteTsfile(deletedTsfile);
  }

  public boolean deleteTsfile(File deletedTsfile)
      throws StorageEngineException, IllegalPathException {
    return getProcessor(new PartialPath(getSgByEngineFile(deletedTsfile))).deleteTsfile(deletedTsfile);
  }

  public boolean moveTsfile(File tsfileToBeMoved, File targetDir)
      throws StorageEngineException, IllegalPathException {
    return getProcessor(new PartialPath(getSgByEngineFile(tsfileToBeMoved))).moveTsfile(tsfileToBeMoved, targetDir);
  }

  /**
   * The internal file means that the file is in the engine, which is different from those external
   * files which are not loaded.
   *
   * @param file internal file
   * @return sg name
   */
  private String getSgByEngineFile(File file) {
    return file.getParentFile().getParentFile().getName();
  }

  /**
   * @return TsFiles (seq or unseq) grouped by their storage group and partition number.
   */
  public Map<PartialPath, Map<Long, List<TsFileResource>>> getAllClosedStorageGroupTsFile() {
    Map<PartialPath, Map<Long, List<TsFileResource>>> ret = new HashMap<>();
    for (Entry<PartialPath, StorageGroupProcessor> entry : processorMap.entrySet()) {
      List<TsFileResource> allResources = entry.getValue().getSequenceFileTreeSet();
      allResources.addAll(entry.getValue().getUnSequenceFileList());
      for (TsFileResource sequenceFile : allResources) {
        if (!sequenceFile.isClosed()) {
          continue;
        }
        long partitionNum = sequenceFile.getTimePartition();
        Map<Long, List<TsFileResource>> storageGroupFiles = ret.computeIfAbsent(entry.getKey()
            , n -> new HashMap<>());
        storageGroupFiles.computeIfAbsent(partitionNum, n -> new ArrayList<>()).add(sequenceFile);
      }
    }
    return ret;
  }

  public void setFileFlushPolicy(TsFileFlushPolicy fileFlushPolicy) {
    this.fileFlushPolicy = fileFlushPolicy;
  }

  public boolean isFileAlreadyExist(TsFileResource tsFileResource, PartialPath storageGroup,
      long partitionNum) {
    StorageGroupProcessor processor = processorMap.get(storageGroup);
    return processor != null && processor.isFileAlreadyExist(tsFileResource, partitionNum);
  }

  public static long getTimePartitionInterval() {
    if (timePartitionInterval == -1) {
      initTimePartition();
    }
    return timePartitionInterval;
  }

  @TestOnly
  public static void setTimePartitionInterval(long timePartitionInterval) {
    StorageEngine.timePartitionInterval = timePartitionInterval;
  }

  public static long getTimePartition(long time) {
    return enablePartition ? time / timePartitionInterval : 0;
  }

  /**
   * Set the version of given partition to newMaxVersion if it is larger than the current version.
   *
   * @param storageGroup
   * @param partitionId
   * @param newMaxVersion
   */
  public void setPartitionVersionToMax(PartialPath storageGroup, long partitionId, long newMaxVersion)
      throws StorageEngineException {
    getProcessor(storageGroup).setPartitionFileVersionToMax(partitionId, newMaxVersion);
  }


  public void removePartitions(PartialPath storageGroupPath, TimePartitionFilter filter)
      throws StorageEngineException {
    getProcessor(storageGroupPath).removePartitions(filter);
  }

  public ConcurrentHashMap<String, StorageGroupProcessor> getProcessorMap() {
    return processorMap;
  }

  public Map<String, List<Pair<Long, Boolean>>> getStorageGroupPartitions() {
    Map<String, List<Pair<Long, Boolean>>> res = new ConcurrentHashMap<>();
    for (Entry<String, StorageGroupProcessor> entry : processorMap.entrySet()) {
      List<Pair<Long, Boolean>> partitionIdList = new ArrayList<>();
      StorageGroupProcessor processor = entry.getValue();
      for (TsFileProcessor tsFileProcessor : processor.getWorkSequenceTsFileProcessors()) {
        Pair<Long, Boolean> tmpPair = new Pair(tsFileProcessor.getTimeRangeId(), true);
        partitionIdList.add(tmpPair);
      }

      for (TsFileProcessor tsFileProcessor : processor.getWorkUnsequenceTsFileProcessor()) {
        Pair<Long, Boolean> tmpPair = new Pair(tsFileProcessor.getTimeRangeId(), false);
        partitionIdList.add(tmpPair);
      }

      res.put(entry.getKey(), partitionIdList);
    }
    return res;
  }

  @TestOnly
  public static void setEnablePartition(boolean enablePartition) {
    StorageEngine.enablePartition = enablePartition;
  }

  @TestOnly
  public static boolean isEnablePartition() {
    return enablePartition;
  }
}<|MERGE_RESOLUTION|>--- conflicted
+++ resolved
@@ -48,7 +48,6 @@
 import org.apache.iotdb.db.engine.storagegroup.StorageGroupProcessor.TimePartitionFilter;
 import org.apache.iotdb.db.engine.storagegroup.TsFileProcessor;
 import org.apache.iotdb.db.engine.storagegroup.TsFileResource;
-<<<<<<< HEAD
 import org.apache.iotdb.db.exception.BatchInsertionException;
 import org.apache.iotdb.db.exception.LoadFileException;
 import org.apache.iotdb.db.exception.ShutdownException;
@@ -56,10 +55,7 @@
 import org.apache.iotdb.db.exception.StorageGroupProcessorException;
 import org.apache.iotdb.db.exception.TsFileProcessorException;
 import org.apache.iotdb.db.exception.WriteProcessException;
-=======
-import org.apache.iotdb.db.exception.*;
 import org.apache.iotdb.db.exception.metadata.IllegalPathException;
->>>>>>> b3ea173d
 import org.apache.iotdb.db.exception.metadata.MetadataException;
 import org.apache.iotdb.db.exception.metadata.StorageGroupNotSetException;
 import org.apache.iotdb.db.exception.query.QueryProcessException;
@@ -313,29 +309,15 @@
             processor = processorMap.get(storageGroupPath);
             if (processor == null) {
               logger.info("construct a processor instance, the storage group is {}, Thread is {}",
-<<<<<<< HEAD
-                  storageGroupName, Thread.currentThread().getId());
-              processor = new StorageGroupProcessor(systemDir, storageGroupName, fileFlushPolicy);
-              StorageGroupMNode storageGroup = IoTDB.metaManager
-                  .getStorageGroupNode(storageGroupName);
-              processor.setDataTTL(storageGroup.getDataTTL());
-              processorMap.put(storageGroupName, processor);
-=======
                 storageGroupPath, Thread.currentThread().getId());
               processor = new StorageGroupProcessor(systemDir, storageGroupPath.getFullPath(), fileFlushPolicy);
               processor.setDataTTL(storageGroupMNode.getDataTTL());
               processorMap.put(storageGroupPath, processor);
->>>>>>> b3ea173d
             }
           }
         } else {
           // not finished recover, refuse the request
-<<<<<<< HEAD
-          throw new StorageEngineException(
-              "the sg " + storageGroupName + " may not ready now, please wait and retry later",
-=======
           throw new StorageEngineException("the sg " + storageGroupPath + " may not ready now, please wait and retry later",
->>>>>>> b3ea173d
               TSStatusCode.STORAGE_GROUP_NOT_READY.getStatusCode());
         }
       }
@@ -407,22 +389,12 @@
     }
   }
 
-<<<<<<< HEAD
-  public void closeProcessor(String storageGroupName, boolean isSeq, boolean isSync)
-=======
-  public void asyncCloseProcessor(PartialPath storageGroupPath, boolean isSeq)
->>>>>>> b3ea173d
+  public void closeProcessor(PartialPath storageGroupPath, boolean isSeq, boolean isSync)
       throws StorageGroupNotSetException {
     StorageGroupProcessor processor = processorMap.get(storageGroupPath);
     if (processor != null) {
-<<<<<<< HEAD
-      logger.info("async closing sg processor is called for closing {}, seq = {}, isSync={}",
-          storageGroupName,
-          isSeq, isSync);
-=======
       logger.info("async closing sg processor is called for closing {}, seq = {}", storageGroupPath,
           isSeq);
->>>>>>> b3ea173d
       processor.writeLock();
       try {
         if (isSeq) {
@@ -454,19 +426,15 @@
     }
   }
 
-<<<<<<< HEAD
-  /**
-   * @param storageGroupName the storage group name
+  /**
+   * @param storageGroupPath the storage group name
    * @param partitionId      the partition id
    * @param isSeq            is sequence tsfile or unsequence tsfile
    * @param isSync           close tsfile synchronously or asynchronously
    * @throws StorageGroupNotSetException
    */
-  public void closeProcessor(String storageGroupName, long partitionId, boolean isSeq,
+  public void closeProcessor(PartialPath storageGroupPath, long partitionId, boolean isSeq,
       boolean isSync)
-=======
-  public void asyncCloseProcessor(PartialPath storageGroupPath, long partitionId, boolean isSeq)
->>>>>>> b3ea173d
       throws StorageGroupNotSetException {
     StorageGroupProcessor processor = processorMap.get(storageGroupPath);
     if (processor != null) {
@@ -736,13 +704,13 @@
     getProcessor(storageGroupPath).removePartitions(filter);
   }
 
-  public ConcurrentHashMap<String, StorageGroupProcessor> getProcessorMap() {
+  public ConcurrentHashMap<PartialPath, StorageGroupProcessor> getProcessorMap() {
     return processorMap;
   }
 
   public Map<String, List<Pair<Long, Boolean>>> getStorageGroupPartitions() {
     Map<String, List<Pair<Long, Boolean>>> res = new ConcurrentHashMap<>();
-    for (Entry<String, StorageGroupProcessor> entry : processorMap.entrySet()) {
+    for (Entry<PartialPath, StorageGroupProcessor> entry : processorMap.entrySet()) {
       List<Pair<Long, Boolean>> partitionIdList = new ArrayList<>();
       StorageGroupProcessor processor = entry.getValue();
       for (TsFileProcessor tsFileProcessor : processor.getWorkSequenceTsFileProcessors()) {
@@ -755,7 +723,7 @@
         partitionIdList.add(tmpPair);
       }
 
-      res.put(entry.getKey(), partitionIdList);
+      res.put(entry.getKey().getFullPath(), partitionIdList);
     }
     return res;
   }
