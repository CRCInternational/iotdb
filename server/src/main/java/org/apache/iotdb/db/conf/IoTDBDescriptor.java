--- conflicted
+++ resolved
@@ -18,9 +18,6 @@
  */
 package org.apache.iotdb.db.conf;
 
-<<<<<<< HEAD
-import java.util.Set;
-=======
 import java.io.File;
 import java.io.FileInputStream;
 import java.io.FileNotFoundException;
@@ -29,7 +26,6 @@
 import java.net.URL;
 import java.time.ZoneId;
 import java.util.Properties;
->>>>>>> 18f726c8
 import org.apache.commons.cli.CommandLine;
 import org.apache.commons.cli.CommandLineParser;
 import org.apache.commons.cli.DefaultParser;
@@ -64,12 +60,8 @@
 
   public void replaceProps(String[] params) {
     Options options = new Options();
-<<<<<<< HEAD
-    Option rpcPort = new Option("rpc_port", "rpc_port", true,
-=======
     final String RPC_PORT = "rpc_port";
     Option rpcPort = new Option(RPC_PORT, RPC_PORT, true,
->>>>>>> 18f726c8
         "The jdbc service listens on the port");
     rpcPort.setRequired(false);
     options.addOption(rpcPort);
@@ -77,7 +69,6 @@
     boolean ok = parseCommandLine(options, params);
     if (!ok) {
       logger.error("replaces properties failed, use default conf params");
-      return;
     } else {
       if (commandLine.hasOption(RPC_PORT)) {
         conf.setRpcPort(Integer.parseInt(commandLine.getOptionValue(RPC_PORT)));
