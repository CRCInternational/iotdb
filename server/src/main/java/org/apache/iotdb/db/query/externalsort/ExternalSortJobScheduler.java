/*
 * Licensed to the Apache Software Foundation (ASF) under one
 * or more contributor license agreements.  See the NOTICE file
 * distributed with this work for additional information
 * regarding copyright ownership.  The ASF licenses this file
 * to you under the Apache License, Version 2.0 (the
 * "License"); you may not use this file except in compliance
 * with the License.  You may obtain a copy of the License at
 *
 *     http://www.apache.org/licenses/LICENSE-2.0
 *
 * Unless required by applicable law or agreed to in writing,
 * software distributed under the License is distributed on an
 * "AS IS" BASIS, WITHOUT WARRANTIES OR CONDITIONS OF ANY
 * KIND, either express or implied.  See the License for the
 * specific language governing permissions and limitations
 * under the License.
 */
package org.apache.iotdb.db.query.externalsort;


import java.util.concurrent.atomic.AtomicLong;

<<<<<<< HEAD
  private long queryId = 0;
=======
public class ExternalSortJobScheduler {

  private AtomicLong jobId = new AtomicLong(0);
>>>>>>> 22001156

  private ExternalSortJobScheduler() {

  }

<<<<<<< HEAD
  synchronized long genQueryId() {
   queryId++;
   return queryId;
=======
  long genJobId() {
    return jobId.getAndIncrement();
>>>>>>> 22001156
  }

  private static class ExternalSortJobSchedulerHelper {

<<<<<<< HEAD
   private static final ExternalSortJobScheduler INSTANCE = new ExternalSortJobScheduler();
=======
    private static final ExternalSortJobScheduler INSTANCE = new ExternalSortJobScheduler();
>>>>>>> 22001156
  }

  public static ExternalSortJobScheduler getInstance() {
    return ExternalSortJobSchedulerHelper.INSTANCE;
  }
}<|MERGE_RESOLUTION|>--- conflicted
+++ resolved
@@ -16,43 +16,28 @@
  * specific language governing permissions and limitations
  * under the License.
  */
-package org.apache.iotdb.db.query.externalsort;
+ package org.apache.iotdb.db.query.externalsort;
 
 
-import java.util.concurrent.atomic.AtomicLong;
+ public class ExternalSortJobScheduler {
 
-<<<<<<< HEAD
   private long queryId = 0;
-=======
-public class ExternalSortJobScheduler {
-
-  private AtomicLong jobId = new AtomicLong(0);
->>>>>>> 22001156
 
   private ExternalSortJobScheduler() {
 
   }
 
-<<<<<<< HEAD
-  synchronized long genQueryId() {
+  synchronized long genJobId() {
    queryId++;
    return queryId;
-=======
-  long genJobId() {
-    return jobId.getAndIncrement();
->>>>>>> 22001156
   }
 
   private static class ExternalSortJobSchedulerHelper {
 
-<<<<<<< HEAD
    private static final ExternalSortJobScheduler INSTANCE = new ExternalSortJobScheduler();
-=======
-    private static final ExternalSortJobScheduler INSTANCE = new ExternalSortJobScheduler();
->>>>>>> 22001156
   }
 
   public static ExternalSortJobScheduler getInstance() {
-    return ExternalSortJobSchedulerHelper.INSTANCE;
+   return ExternalSortJobSchedulerHelper.INSTANCE;
   }
-}+ }