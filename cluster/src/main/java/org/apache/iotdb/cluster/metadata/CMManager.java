--- conflicted
+++ resolved
@@ -302,13 +302,10 @@
   }
 
   /**
-<<<<<<< HEAD
-=======
    * the {@link org.apache.iotdb.db.writelog.recover.LogReplayer#replayLogs(Supplier,
    * VirtualStorageGroupProcessor)} will call this to get schema after restart we should retry to
    * get schema util we get the schema.
    *
->>>>>>> 8a332801
    * @param deviceId the device id.
    * @param measurements the measurements.
    */
@@ -1274,14 +1271,6 @@
       PartialPath pathPattern, int limit, int offset, boolean isPrefixMatch)
       throws MetadataException {
     Map<String, List<PartialPath>> sgPathMap = groupPathByStorageGroup(pathPattern);
-<<<<<<< HEAD
-    List<MeasurementPath> result;
-    try {
-      result = getMatchedPaths(sgPathMap, true);
-    } catch (PartitionTableUnavailableException | NotInSameGroupException e) {
-      throw new MetadataException(e);
-    }
-=======
 
     if (isPrefixMatch) {
       // adapt to prefix match of IoTDB v0.12
@@ -1304,8 +1293,12 @@
       }
     }
 
-    List<MeasurementPath> result = getMatchedPaths(sgPathMap, true);
->>>>>>> 8a332801
+    List<MeasurementPath> result;
+    try {
+      result = getMatchedPaths(sgPathMap, true);
+    } catch (PartitionTableUnavailableException | NotInSameGroupException e) {
+      throw new MetadataException(e);
+    }
 
     int skippedOffset = 0;
     // apply offset and limit
