/*
 * Licensed to the Apache Software Foundation (ASF) under one or more contributor license agreements.  See the NOTICE file distributed with this work for additional information regarding copyright ownership.  The ASF licenses this file to you under the Apache License, Version 2.0 (the "License"); you may not use this file except in compliance with the License.  You may obtain a copy of the License at      http://www.apache.org/licenses/LICENSE-2.0  Unless required by applicable law or agreed to in writing, software distributed under the License is distributed on an "AS IS" BASIS, WITHOUT WARRANTIES OR CONDITIONS OF ANY KIND, either express or implied.  See the License for the specific language governing permissions and limitations under the License.
 */

package org.apache.iotdb.cluster.server.member;

import static org.apache.iotdb.cluster.server.RaftServer.CONNECTION_TIME_OUT_MS;

import java.io.BufferedInputStream;
import java.io.BufferedOutputStream;
import java.io.BufferedReader;
import java.io.BufferedWriter;
import java.io.ByteArrayOutputStream;
import java.io.DataInputStream;
import java.io.DataOutputStream;
import java.io.File;
import java.io.FileInputStream;
import java.io.FileOutputStream;
import java.io.FileReader;
import java.io.FileWriter;
import java.io.IOException;
import java.nio.ByteBuffer;
import java.util.ArrayList;
import java.util.Collections;
import java.util.HashMap;
import java.util.HashSet;
import java.util.List;
import java.util.Map;
import java.util.Objects;
import java.util.Set;
import java.util.concurrent.atomic.AtomicBoolean;
import java.util.concurrent.atomic.AtomicLong;
import java.util.concurrent.atomic.AtomicReference;
import org.apache.iotdb.cluster.client.ClientPool;
import org.apache.iotdb.cluster.client.DataClient;
import org.apache.iotdb.cluster.client.MetaClient;
import org.apache.iotdb.cluster.config.ClusterConstant;
import org.apache.iotdb.cluster.config.ClusterDescriptor;
import org.apache.iotdb.cluster.exception.AddSelfException;
import org.apache.iotdb.cluster.exception.LeaderUnknownException;
import org.apache.iotdb.cluster.exception.NotInSameGroupException;
import org.apache.iotdb.cluster.exception.RequestTimeOutException;
import org.apache.iotdb.cluster.exception.UnsupportedPlanException;
import org.apache.iotdb.cluster.log.Log;
import org.apache.iotdb.cluster.log.LogApplier;
import org.apache.iotdb.cluster.log.applier.DataLogApplier;
import org.apache.iotdb.cluster.log.applier.MetaLogApplier;
import org.apache.iotdb.cluster.log.logtypes.AddNodeLog;
import org.apache.iotdb.cluster.log.manage.MetaSingleSnapshotLogManager;
import org.apache.iotdb.cluster.log.snapshot.MetaSimpleSnapshot;
import org.apache.iotdb.cluster.partition.PartitionGroup;
import org.apache.iotdb.cluster.partition.PartitionTable;
import org.apache.iotdb.cluster.partition.SlotPartitionTable;
import org.apache.iotdb.cluster.query.ClusterQueryParser;
import org.apache.iotdb.cluster.query.RemoteQueryContext;
import org.apache.iotdb.cluster.query.manage.QueryCoordinator;
import org.apache.iotdb.cluster.query.reader.RemoteSeriesReaderByTimestamp;
import org.apache.iotdb.cluster.query.reader.RemoteSimpleSeriesReader;
import org.apache.iotdb.cluster.rpc.thrift.AddNodeResponse;
import org.apache.iotdb.cluster.rpc.thrift.AppendEntryRequest;
import org.apache.iotdb.cluster.rpc.thrift.HeartBeatRequest;
import org.apache.iotdb.cluster.rpc.thrift.HeartBeatResponse;
import org.apache.iotdb.cluster.rpc.thrift.Node;
import org.apache.iotdb.cluster.rpc.thrift.PullSchemaRequest;
import org.apache.iotdb.cluster.rpc.thrift.PullSchemaResp;
<<<<<<< HEAD
import org.apache.iotdb.cluster.rpc.thrift.PullSnapshotRequest;
import org.apache.iotdb.cluster.rpc.thrift.RaftService;
=======
>>>>>>> 238f3fbd
import org.apache.iotdb.cluster.rpc.thrift.SendSnapshotRequest;
import org.apache.iotdb.cluster.rpc.thrift.SingleSeriesQueryRequest;
import org.apache.iotdb.cluster.rpc.thrift.TNodeStatus;
import org.apache.iotdb.cluster.rpc.thrift.TSMetaService;
import org.apache.iotdb.cluster.rpc.thrift.TSMetaService.AsyncClient;
import org.apache.iotdb.cluster.server.ClientServer;
import org.apache.iotdb.cluster.server.DataClusterServer;
import org.apache.iotdb.cluster.server.NodeCharacter;
import org.apache.iotdb.cluster.server.Response;
import org.apache.iotdb.cluster.server.handlers.caller.AppendGroupEntryHandler;
import org.apache.iotdb.cluster.server.handlers.caller.GenericHandler;
import org.apache.iotdb.cluster.server.handlers.caller.JoinClusterHandler;
import org.apache.iotdb.cluster.server.handlers.caller.NodeStatusHandler;
import org.apache.iotdb.cluster.server.handlers.caller.PullTimeseriesSchemaHandler;
import org.apache.iotdb.cluster.server.handlers.forwarder.ForwardAddNodeHandler;
import org.apache.iotdb.cluster.server.heartbeat.MetaHeartBeatThread;
import org.apache.iotdb.cluster.server.member.DataGroupMember.Factory;
import org.apache.iotdb.cluster.utils.PartitionUtils;
import org.apache.iotdb.cluster.utils.SerializeUtils;
import org.apache.iotdb.cluster.utils.StatusUtils;
import org.apache.iotdb.db.exception.StartupException;
import org.apache.iotdb.db.exception.StorageEngineException;
import org.apache.iotdb.db.exception.metadata.MetadataException;
import org.apache.iotdb.db.exception.metadata.PathNotExistException;
import org.apache.iotdb.db.exception.metadata.StorageGroupAlreadySetException;
import org.apache.iotdb.db.exception.metadata.StorageGroupNotSetException;
import org.apache.iotdb.db.exception.query.QueryProcessException;
import org.apache.iotdb.db.metadata.MManager;
import org.apache.iotdb.db.qp.physical.PhysicalPlan;
import org.apache.iotdb.db.query.context.QueryContext;
import org.apache.iotdb.db.query.reader.IPointReader;
import org.apache.iotdb.db.query.reader.IReaderByTimestamp;
import org.apache.iotdb.db.utils.SchemaUtils;
import org.apache.iotdb.service.rpc.thrift.TSStatus;
import org.apache.iotdb.tsfile.file.metadata.enums.TSDataType;
import org.apache.iotdb.tsfile.read.common.Path;
import org.apache.iotdb.tsfile.read.filter.basic.Filter;
import org.apache.iotdb.tsfile.write.schema.MeasurementSchema;
import org.apache.thrift.TException;
import org.apache.thrift.async.AsyncMethodCallback;
import org.apache.thrift.async.TAsyncClientManager;
import org.apache.thrift.protocol.TProtocolFactory;
import org.apache.thrift.transport.TTransportException;
import org.slf4j.Logger;
import org.slf4j.LoggerFactory;

public class MetaGroupMember extends RaftMember implements TSMetaService.AsyncIface {

  private static final String NODE_IDENTIFIER_FILE_NAME = "node_identifier";
  private static final String PARTITION_FILE_NAME = "partitions";
  private static final String TEMP_SUFFIX = ".tmp";

  private static final Logger logger = LoggerFactory.getLogger(MetaGroupMember.class);
  private static final int DEFAULT_JOIN_RETRY = 10;
  public static final int REPLICATION_NUM =
      ClusterDescriptor.getINSTANCE().getConfig().getReplicationNum();

  private TProtocolFactory protocolFactory;

  // blind nodes are nodes that does not know the nodes in the cluster
  private Set<Node> blindNodes = new HashSet<>();
  private Set<Node> idConflictNodes = new HashSet<>();
  private Map<Integer, Node> idNodeMap = null;

  private PartitionTable partitionTable;
  private DataClusterServer dataClusterServer;
  private ClientServer clientServer;

  private LogApplier metaLogApplier = new MetaLogApplier(this);
  private LogApplier dataLogApplier = new DataLogApplier(this);
  private DataGroupMember.Factory dataMemberFactory;

  private MetaSingleSnapshotLogManager logManager;

  private ClientPool dataClientPool;

  public MetaGroupMember(TProtocolFactory factory, Node thisNode)
      throws IOException {
    super("Meta", new ClientPool(new MetaClient.Factory(new TAsyncClientManager(), factory)));
    allNodes = new ArrayList<>();
    this.protocolFactory = factory;
    dataMemberFactory = new Factory(protocolFactory, this, dataLogApplier,
        new TAsyncClientManager());
    dataClientPool =
        new ClientPool(new DataClient.Factory(new TAsyncClientManager(), factory));
    initLogManager();
    setThisNode(thisNode);
    loadIdentifier();

    dataClusterServer = new DataClusterServer(thisNode, dataMemberFactory);
    clientServer = new ClientServer(this);
  }

  @Override
  void initLogManager() {
    logManager = new MetaSingleSnapshotLogManager(metaLogApplier);
    super.logManager = logManager;
  }

  @Override
  public void start() throws TTransportException {
    addSeedNodes();
    super.start();

    queryProcessor = new ClusterQueryParser(this);
    QueryCoordinator.getINSTANCE().setMetaGroupMember(this);
  }

  @Override
  public void stop() {
    super.stop();
    if (dataClusterServer != null) {
      dataClusterServer.stop();
      clientServer.stop();
    }
  }

  private void initSubServers() throws TTransportException, StartupException {
    dataClusterServer.start();
    clientServer.start();
  }

  private void addSeedNodes() {
    List<String> seedUrls = config.getSeedNodeUrls();
    for (String seedUrl : seedUrls) {
      String[] split = seedUrl.split(":");
      if (split.length != 3) {
        logger.warn("Bad seed url: {}", seedUrl);
        continue;
      }
      String ip = split[0];
      try {
        int metaPort = Integer.parseInt(split[1]);
        int dataPort = Integer.parseInt(split[2]);
        if (!ip.equals(thisNode.ip) || metaPort != thisNode.metaPort) {
          Node seedNode = new Node();
          seedNode.setIp(ip);
          seedNode.setMetaPort(metaPort);
          seedNode.setDataPort(dataPort);
          if (!allNodes.contains(seedNode)) {
            allNodes.add(seedNode);
          }
        }
      } catch (NumberFormatException e) {
        logger.warn("Bad seed url: {}", seedUrl);
      }
    }
  }

  public void applyAddNode(Node newNode) {
    synchronized (allNodes) {
      if (!allNodes.contains(newNode)) {
        logger.debug("Adding a new node {} into {}", newNode, allNodes);
        registerNodeIdentifier(newNode, newNode.getNodeIdentifier());
        allNodes.add(newNode);
        idNodeMap.put(newNode.getNodeIdentifier(), newNode);

        // update the partition table
        PartitionGroup newGroup = partitionTable.addNode(newNode);
        savePartitionTable();

        dataClusterServer.addNode(newNode);
        if (newGroup.contains(thisNode)) {
          try {
            logger.info("Adding this node into a new group {}", newGroup);
            DataGroupMember dataGroupMember = dataMemberFactory.create(newGroup, thisNode);
            dataClusterServer.addDataGroupMember(dataGroupMember);
            dataGroupMember.start();
            dataGroupMember.pullSnapshots(partitionTable.getNodeSlots(newNode), newNode);
          } catch (TTransportException e) {
            logger.error("Fail to create data newMember for new header {}", newNode, e);
          }
        }
      }
    }
  }

  /**
   * This node itself is a seed node, and it is going to build the initial cluster with other seed
   * nodes
   */
  public void buildCluster() {
    // just establish the heart beat thread and it will do the remaining
    heartBeatService.submit(new MetaHeartBeatThread(this));
  }

  /**
   * This node is a node seed node and wants to join an established cluster
   */
  public boolean joinCluster() {
    int retry = DEFAULT_JOIN_RETRY;
    Node[] nodes = allNodes.toArray(new Node[0]);
    JoinClusterHandler handler = new JoinClusterHandler();

    AtomicReference<AddNodeResponse> response = new AtomicReference(null);
    handler.setResponse(response);

    while (retry > 0) {
      // randomly pick up a node to try
      Node node = nodes[random.nextInt(nodes.length)];
      try {
        if (joinCluster(node, response, handler)) {
          logger.info("Joined a cluster, starting the heartbeat thread");
          setCharacter(NodeCharacter.FOLLOWER);
          setLastHeartBeatReceivedTime(System.currentTimeMillis());
          heartBeatService.submit(new MetaHeartBeatThread(this));
          return true;
        }
        // wait a heartbeat to start the next try
        Thread.sleep(ClusterConstant.HEART_BEAT_INTERVAL_MS);
      } catch (TException | StartupException e) {
        logger.warn("Cannot join the cluster from {}, because:", node, e);
      } catch (InterruptedException e) {
        Thread.currentThread().interrupt();
        logger.warn("Cannot join the cluster from {}, because time out after {}ms",
            node, ClusterConstant.CONNECTION_TIME_OUT_MS);
      }
      // start next try
      retry--;
    }
    // all tries failed
    logger.error("Cannot join the cluster after {} retries", DEFAULT_JOIN_RETRY);
    stop();
    return false;
  }

  private boolean joinCluster(Node node, AtomicReference<AddNodeResponse> response,
      JoinClusterHandler handler)
      throws TException, InterruptedException, StartupException {
    AsyncClient client = (AsyncClient) connectNode(node);
    if (client != null) {
      response.set(null);
      handler.setContact(node);

      synchronized (response) {
        client.addNode(thisNode, handler);
        response.wait(ClusterConstant.CONNECTION_TIME_OUT_MS);
      }
      AddNodeResponse resp = response.get();
      if (resp == null) {
        logger.warn("Join cluster request timed out");
      } else if (resp.getRespNum() == Response.RESPONSE_AGREE) {
        logger.info("Node {} admitted this node into the cluster", node);
        ByteBuffer partitionTableBuffer = ByteBuffer.wrap(resp.getPartitionTableBytes());
        partitionTable = new SlotPartitionTable(thisNode);
        partitionTable.deserialize(partitionTableBuffer);
        savePartitionTable();

        allNodes = new ArrayList<>(partitionTable.getAllNodes());
        logger.info("Received cluster nodes from the leader: {}", allNodes);
        initIdNodeMap();
        for (Node n : allNodes) {
          idNodeMap.put(n.getNodeIdentifier(), n);
        }

        initSubServers();
        buildDataGroups();
        dataClusterServer.pullSnapshots();
        return true;
      } else if (resp.getRespNum() == Response.RESPONSE_IDENTIFIER_CONFLICT) {
        logger.info("The identifier {} conflicts the existing ones, regenerate a new one",
            thisNode.getNodeIdentifier());
        setNodeIdentifier(genNodeIdentifier());
      } else {
        logger
            .warn("Joining the cluster is rejected by {} for response {}", node, resp.getRespNum());
      }
      return false;
    }
    return false;
  }

  @Override
  void processValidHeartbeatReq(HeartBeatRequest request, HeartBeatResponse response,
      long leaderTerm) {
    if (request.isRequireIdentifier()) {
      // the leader wants to know who the node is
      if (request.isRegenerateIdentifier()) {
        // the previously sent id conflicted, generate a new one
        setNodeIdentifier(genNodeIdentifier());
      }
      if (logger.isDebugEnabled()) {
        logger.debug("Send identifier {} to the leader", thisNode.getNodeIdentifier());
      }
      response.setFollowerIdentifier(thisNode.getNodeIdentifier());
    }

    if (partitionTable == null) {
      // this node is blind to the cluster
      if (request.isSetPartitionTableBytes()) {
        synchronized (this) {
          // if the leader has sent the node set then accept it
          ByteBuffer byteBuffer = ByteBuffer.wrap(request.getPartitionTableBytes());
          partitionTable = new SlotPartitionTable(thisNode);
          partitionTable.deserialize(byteBuffer);
          allNodes = new ArrayList<>(partitionTable.getAllNodes());
          savePartitionTable();

          startSubServers();

          logger.info("Received partition table from the leader: {}", allNodes);
          initIdNodeMap();
          for (Node node : allNodes) {
            idNodeMap.put(node.getNodeIdentifier(), node);
          }
        }
      } else {
        // require the node list
        logger.debug("Request cluster nodes from the leader");
        response.setRequirePartitionTable(true);
      }
    }
  }

  @Override
  public void processValidHeartbeatResp(HeartBeatResponse response, Node receiver) {
    // register the id of the node
    if (response.isSetFollowerIdentifier()) {
      registerNodeIdentifier(receiver, response.getFollowerIdentifier());
      // if all nodes' ids are known, we can build the partition table
      if (allNodesIdKnown()) {
        if (partitionTable == null && !loadPartitionTable()) {
          partitionTable = new SlotPartitionTable(allNodes, thisNode);
          logger.info("Partition table is set up");
        }
        startSubServers();
      }
    }
    // record the requirement of node list of the follower
    if (response.isRequirePartitionTable()) {
      addBlindNode(receiver);
    }
  }

  /**
   * When a node requires node list in its heartbeat response, add it into blindNodes so in the
   * heartbeat the node list will be sent to the node.
   */
  private void addBlindNode(Node node) {
    logger.debug("Node {} requires the node list", node);
    blindNodes.add(node);
  }

  /**
   * @return whether a node wants the partition table.
   */
  public boolean isNodeBlind(Node node) {
    return blindNodes.contains(node);
  }

  /**
   * Remove the node from the blindNodes when the node list is sent.
   */
  public void removeBlindNode(Node node) {
    blindNodes.remove(node);
  }

  /**
   * Register the identifier for the node if it does not conflict with other nodes.
   */
  private void registerNodeIdentifier(Node node, int identifier) {
    synchronized (idNodeMap) {
      if (idNodeMap.containsKey(identifier)) {
        idConflictNodes.add(node);
        return;
      }
      node.setNodeIdentifier(identifier);
      logger.info("Node {} registered with id {}", node, identifier);
      idNodeMap.put(identifier, node);
      idConflictNodes.remove(node);
    }
  }

  /**
   * idNodeMap is initialized when the first leader wins or the follower receives the node list from
   * the leader or a node recovers
   */
  private void initIdNodeMap() {
    idNodeMap = new HashMap<>();
    idNodeMap.put(thisNode.getNodeIdentifier(), thisNode);
  }

  @Override
  public void appendEntry(AppendEntryRequest request, AsyncMethodCallback resultHandler) {
    if (partitionTable == null) {
      // this node lacks information of the cluster and refuse to work
      logger.debug("This node is blind to the cluster and cannot accept logs");
      resultHandler.onComplete(Response.RESPONSE_PARTITION_TABLE_UNAVAILABLE);
      return;
    }

    super.appendEntry(request, resultHandler);
  }

  public Map<Integer, Node> getIdNodeMap() {
    return idNodeMap;
  }

  /**
   * @return Whether all nodes' identifier is known.
   */
  private boolean allNodesIdKnown() {
    return idNodeMap != null && idNodeMap.size() == allNodes.size();
  }

  /**
   * Use the initial nodes to build a partition table. As the logs catch up, the partitionTable will
   * eventually be consistent with the leader's.
   */
  private synchronized void startSubServers() {
    synchronized (partitionTable) {
      try {
        initSubServers();
        buildDataGroups();
      } catch (TTransportException | StartupException e) {
        logger.error("Build partition table failed: ", e);
        stop();
      }
    }
  }

  @Override
  public void addNode(Node node, AsyncMethodCallback resultHandler) {
    AddNodeResponse response = new AddNodeResponse();
    if (partitionTable == null) {
      logger.info("Cannot add node now because the partition table is not set");
      logger.debug("Known nodes: {}, all nodes: {}", idNodeMap, allNodes);
      response.setRespNum((int) Response.RESPONSE_PARTITION_TABLE_UNAVAILABLE);
      resultHandler.onComplete(response);
      return;
    }

    logger.info("A node {} wants to join this cluster", node);
    if (node == thisNode) {
      resultHandler.onError(new AddSelfException());
      return;
    }

    // try to process the request locally, if it cannot be processed locally, forward it
    if (processAddNodeLocally(node, response, resultHandler)) {
      return;
    }

    if (character == NodeCharacter.FOLLOWER && leader != null) {
      logger.info("Forward the join request of {} to leader {}", node, leader);
      if (forwardAddNode(node, resultHandler)) {
        return;
      }
    }
    resultHandler.onError(new LeaderUnknownException(getAllNodes()));
  }

  private boolean processAddNodeLocally(Node node, AddNodeResponse response,
      AsyncMethodCallback resultHandler) {
    if (character == NodeCharacter.LEADER) {
      if (allNodes.contains(node)) {
        logger.debug("Node {} is already in the cluster", node);
        response.setRespNum((int) Response.RESPONSE_AGREE);
        synchronized (partitionTable) {
          response.setPartitionTableBytes(partitionTable.serialize());
        }
        resultHandler.onComplete(response);
        return true;
      }

      Node idConflictNode = idNodeMap.get(node.getNodeIdentifier());
      if (idConflictNode != null) {
        logger.debug("{}'s id conflicts with {}", node, idConflictNode);
        response.setRespNum((int) Response.RESPONSE_IDENTIFIER_CONFLICT);
        resultHandler.onComplete(response);
        return true;
      }

      // node adding must be serialized
      synchronized (logManager) {
        AddNodeLog addNodeLog = new AddNodeLog();
        addNodeLog.setCurrLogTerm(getTerm().get());
        addNodeLog.setPreviousLogIndex(logManager.getLastLogIndex());
        addNodeLog.setPreviousLogTerm(logManager.getLastLogTerm());
        addNodeLog.setCurrLogIndex(logManager.getLastLogIndex() + 1);

        addNodeLog.setNewNode(node);

        logManager.appendLog(addNodeLog);

        logger.info("Send the join request of {} to other nodes", node);
        AppendLogResult result = sendLogToAllGroups(addNodeLog);

        switch (result) {
          case OK:
            logger.info("Join request of {} is accepted", node);
            // add node is instantly applied to update the partition table
            try {
              logManager.getApplier().apply(addNodeLog);
            } catch (QueryProcessException e) {
              logManager.removeLastLog();
              resultHandler.onError(e);
              return true;
            }
            synchronized (partitionTable) {
              response.setPartitionTableBytes(partitionTable.serialize());
            }
            response.setRespNum((int) Response.RESPONSE_AGREE);
            resultHandler.onComplete(response);
            logManager.commitLog(logManager.getLastLogIndex());
            return true;
          case TIME_OUT:
            logger.info("Join request of {} timed out", node);
            resultHandler.onError(new RequestTimeOutException(addNodeLog));
            logManager.removeLastLog();
            return true;
          case LEADERSHIP_STALE:
          default:
            logManager.removeLastLog();
            // if the leader is found, forward to it
        }
      }
    }
    return false;
  }

  /**
   * Send the log the all data groups and return a success only when each group's quorum has
   * accepted this log.
   */
  private AppendLogResult sendLogToAllGroups(Log log) {
    List<Node> nodeRing = partitionTable.getAllNodes();

    // each group is considered success if such members receive the log
    int groupQuorum = REPLICATION_NUM / 2 + 1;
    // each node will form a group
    int nodeSize = nodeRing.size();
    int[] groupRemainings = new int[nodeSize];
    for (int i = 0; i < groupRemainings.length; i++) {
      groupRemainings[i] = groupQuorum;
    }

    AtomicLong newLeaderTerm = new AtomicLong(term.get());
    AtomicBoolean leaderShipStale = new AtomicBoolean(false);
    AppendEntryRequest request = new AppendEntryRequest();
    request.setTerm(term.get());
    request.setEntry(log.serialize());

    askGroupVotes(groupRemainings, nodeRing, request, leaderShipStale, log, newLeaderTerm);

    if (!leaderShipStale.get()) {
      // if all quorums of all groups have received this log, it is considered succeeded.
      for (int remaining : groupRemainings) {
        if (remaining > 0) {
          return AppendLogResult.TIME_OUT;
        }
      }
    } else {
      return AppendLogResult.LEADERSHIP_STALE;
    }

    return AppendLogResult.OK;
  }

  private void askGroupVotes(int[] groupRemainings, List<Node> nodeRing,
      AppendEntryRequest request, AtomicBoolean leaderShipStale, Log log,
      AtomicLong newLeaderTerm) {
    int nodeSize = nodeRing.size();
    synchronized (groupRemainings) {
      // ask a vote from every node
      for (int i = 0; i < nodeSize; i++) {
        Node node = nodeRing.get(i);
        AsyncClient client = (AsyncClient) connectNode(node);
        if (client != null) {
          try {
            client.appendEntry(request, new AppendGroupEntryHandler(groupRemainings, i, node,
                leaderShipStale, log, newLeaderTerm));
          } catch (TException e) {
            logger.error("Cannot send log to node {}", node, e);
          }
        } else {
          // node == this node
          for (int j = 0; j < REPLICATION_NUM; j++) {
            int nodeIndex = i - j;
            if (nodeIndex < 0) {
              nodeIndex += groupRemainings.length;
            }
            groupRemainings[nodeIndex]--;
          }
        }
      }

      try {
        groupRemainings.wait(ClusterConstant.CONNECTION_TIME_OUT_MS);
      } catch (InterruptedException e) {
        Thread.currentThread().interrupt();
      }
    }
  }

  /**
   * Forward the join cluster request to the leader.
   *
   * @return true if the forwarding succeeds, false otherwise.
   */
  private boolean forwardAddNode(Node node, AsyncMethodCallback resultHandler) {
    TSMetaService.AsyncClient client = (TSMetaService.AsyncClient) connectNode(leader);
    if (client != null) {
      try {
        client.addNode(node, new ForwardAddNodeHandler(resultHandler));
        return true;
      } catch (TException e) {
        logger.warn("Cannot connect to node {}", node, e);
      }
    }
    return false;
  }

  public Set<Node> getIdConflictNodes() {
    return idConflictNodes;
  }

  @Override
  public void onElectionWins() {
    if (idNodeMap == null) {
      initIdNodeMap();
    }
  }

  /**
   * load the nodes from a local file
   *
   * @return true if the local file is found, false otherwise
   */
  private boolean loadPartitionTable() {
    File partitionFile = new File(PARTITION_FILE_NAME);
    if (!partitionFile.exists()) {
      logger.info("No node file found");
      return false;
    }
    initIdNodeMap();
    try (DataInputStream inputStream =
        new DataInputStream(new BufferedInputStream(new FileInputStream(PARTITION_FILE_NAME)))) {
      int size = inputStream.readInt();
      byte[] tableBuffer = new byte[size];
      inputStream.read(tableBuffer);

      partitionTable = new SlotPartitionTable(thisNode);
      partitionTable.deserialize(ByteBuffer.wrap(tableBuffer));
      allNodes = new ArrayList<>(partitionTable.getAllNodes());
      for (Node node : allNodes) {
        idNodeMap.put(node.getNodeIdentifier(), node);
      }

      logger.info("Load {} nodes: {}", allNodes.size(), allNodes);
    } catch (IOException e) {
      logger.error("Cannot load nodes", e);
      return false;
    }
    return true;
  }

  private synchronized void savePartitionTable() {
    File tempFile = new File(PARTITION_FILE_NAME + TEMP_SUFFIX);
    File oldFile = new File(PARTITION_FILE_NAME);
    try (DataOutputStream outputStream =
        new DataOutputStream(new BufferedOutputStream(new FileOutputStream(tempFile)))) {
      synchronized (partitionTable) {
        byte[] tableBuffer = partitionTable.serialize().array();
        outputStream.writeInt(tableBuffer.length);
        outputStream.write(tableBuffer);
        outputStream.flush();
      }
    } catch (IOException e) {
      logger.error("Cannot save the nodes", e);
    }
    tempFile.renameTo(oldFile);
  }

  // if the identifier file does not exist, a new identifier will be generated
  private void loadIdentifier() {
    File file = new File(NODE_IDENTIFIER_FILE_NAME);
    Integer nodeId = null;
    if (file.exists()) {
      try (BufferedReader reader = new BufferedReader(new FileReader(file))) {
        nodeId = Integer.parseInt(reader.readLine());
      } catch (Exception e) {
        logger.warn("Cannot read the identifier from file, generating a new one");
      }
    }
    if (nodeId != null) {
      setNodeIdentifier(nodeId);
      return;
    }

    setNodeIdentifier(genNodeIdentifier());
  }

  private int genNodeIdentifier() {
    return Objects.hash(thisNode.getIp(), thisNode.getMetaPort(),
        System.currentTimeMillis());
  }

  private void setNodeIdentifier(int identifier) {
    logger.info("The identifier of this node has been set to {}", identifier);
    thisNode.setNodeIdentifier(identifier);
    try (BufferedWriter writer = new BufferedWriter(new FileWriter(NODE_IDENTIFIER_FILE_NAME))) {
      writer.write(String.valueOf(identifier));
    } catch (IOException e) {
      logger.error("Cannot save the node identifier");
    }
  }

  private void buildDataGroups() throws TTransportException {
    List<PartitionGroup> partitionGroups = partitionTable.getLocalGroups();

    dataClusterServer.setPartitionTable(partitionTable);
    for (PartitionGroup partitionGroup : partitionGroups) {
      logger.debug("Building member of data group: {}", partitionGroup);
      DataGroupMember dataGroupMember = dataMemberFactory.create(partitionGroup, thisNode);
      dataGroupMember.start();
      dataClusterServer.addDataGroupMember(dataGroupMember);
    }
    logger.info("Data group members are ready");
  }

  public PartitionTable getPartitionTable() {
    return partitionTable;
  }

  @Override
  public void sendSnapshot(SendSnapshotRequest request, AsyncMethodCallback resultHandler) {
    MetaSimpleSnapshot snapshot = new MetaSimpleSnapshot();
    try {
      snapshot.deserialize(request.snapshotBytes);
      applySnapshot(snapshot);
      resultHandler.onComplete(null);
    } catch (Exception e) {
      resultHandler.onError(e);
    }
  }

  private void applySnapshot(MetaSimpleSnapshot snapshot) {
    synchronized (logManager) {
      for (Log log : snapshot.getSnapshot()) {
        try {
          logManager.getApplier().apply(log);
        } catch (QueryProcessException e) {
          logger.error("{}: Cannot apply a log {} in snapshot, ignored", name, log, e);
        }
      }
      for (String storageGroup : snapshot.getStorageGroups()) {
        try {
          MManager.getInstance().setStorageGroupToMTree(storageGroup);
        } catch (StorageGroupAlreadySetException ignored) {
          // ignore duplicated storage group
        } catch (MetadataException e) {
          logger.error("{}: Cannot add storage group {} in snapshot", name, storageGroup);
        }
      }
      logManager.setSnapshot(snapshot);
    }
    logManager.setLastLogTerm(snapshot.getLastLogTerm());
    logManager.setLastLogId(snapshot.getLastLogId());
  }

<<<<<<< HEAD
  @Override
  public void pullSnapshot(PullSnapshotRequest request, AsyncMethodCallback resultHandler) {
    resultHandler.onError(new UnsupportedOperationException("Cannot pull snapshot from a meta "
        + "group newMember"));
  }

  @Override
=======
>>>>>>> 238f3fbd
  public TSStatus executeNonQuery(PhysicalPlan plan) {
    if (!PartitionUtils.isPlanPartitioned(plan)) {
      return processNonPartitionedPlan(plan);
    } else {
      try {
        return processPartitionedPlan(plan);
      } catch (UnsupportedPlanException e) {
        TSStatus status = StatusUtils.UNSUPPORTED_OPERATION.deepCopy();
        status.getStatusType().setMessage(e.getMessage());
        return status;
      }
    }
  }

  private TSStatus processNonPartitionedPlan(PhysicalPlan plan) {
    if (character == NodeCharacter.LEADER) {
      TSStatus status = processPlanLocally(plan);
      if (status != null) {
        return status;
      }
    }
    return forwardPlan(plan, leader);
  }

  private TSStatus processPartitionedPlan(PhysicalPlan plan) throws UnsupportedPlanException {
    logger.debug("{}: Received a partitioned plan {}", name, plan);
    if (partitionTable == null) {
      logger.debug("{}: Partition table is not ready", name);
      return StatusUtils.PARTITION_TABLE_NOT_READY;
    }

    PartitionGroup partitionGroup = PartitionUtils.partitionPlan(plan, partitionTable);
    // the storage group is not found locally, forward it to the leader
    if (partitionGroup == null) {
      if (character != NodeCharacter.LEADER) {
        logger
            .debug("{}: Cannot found partition group for {}, forwarding to {}", name, plan, leader);
        return forwardPlan(plan, leader);
      } else {
        logger.debug("{}: Cannot found storage group for {}", name, plan);
        return StatusUtils.NO_STORAGE_GROUP;
      }
    }
    logger.debug("{}: The data group of {} is {}", name, plan, partitionGroup);

    if (partitionGroup.contains(thisNode)) {
      // the query should be handled by a group the local node is in, handle it with in the group
      return dataClusterServer.getDataMember(partitionGroup.getHeader(), null, plan)
          .executeNonQuery(plan);
    } else {
      // forward the query to the group that should handle it
      return forwardPlan(plan, partitionGroup);
    }
  }

  /**
   * Pull the all timeseries schemas of a given prefixPath from a remote node.
   */
  public List<MeasurementSchema> pullTimeSeriesSchemas(String prefixPath)
      throws StorageGroupNotSetException {
    logger.debug("{}: Pulling timeseries schemas of {}", name, prefixPath);
    PartitionGroup partitionGroup;
    try {
      partitionGroup = PartitionUtils.partitionByPathTime(prefixPath, 0, partitionTable);
    } catch (StorageGroupNotSetException e) {
      // the storage group is not found locally, but may be found in the leader, retry after
      // synchronizing with the leader
      if (syncLeader()) {
        partitionGroup = PartitionUtils.partitionByPathTime(prefixPath, 0, partitionTable);
      } else {
        throw e;
      }
    }
    if (partitionGroup.contains(thisNode)) {
      // the node is in the target group, synchronize with leader should be enough
      dataClusterServer.getDataMember(partitionGroup.getHeader(), null,
          "Pull timeseries of " + prefixPath).syncLeader();
      List<MeasurementSchema> timeseriesSchemas = new ArrayList<>();
      MManager.getInstance().collectSeries(prefixPath, timeseriesSchemas);
      return timeseriesSchemas;
    }

    PullSchemaRequest pullSchemaRequest = new PullSchemaRequest();
    pullSchemaRequest.setHeader(partitionGroup.getHeader());
    pullSchemaRequest.setPrefixPath(prefixPath);
    AtomicReference<List<MeasurementSchema>> timeseriesSchemas = new AtomicReference<>();
    for (Node node : partitionGroup) {
      logger.debug("{}: Pulling timeseries schemas of {} from {}", name, prefixPath, node);
      AsyncClient client = (AsyncClient) connectNode(node);
      synchronized (timeseriesSchemas) {
        try {
          client.pullTimeSeriesSchema(pullSchemaRequest, new PullTimeseriesSchemaHandler(node,
              prefixPath, timeseriesSchemas));
          timeseriesSchemas.wait(CONNECTION_TIME_OUT_MS);
        } catch (TException | InterruptedException e) {
          logger
              .error("{}: Cannot pull timeseries schemas of {} from {}", name, prefixPath, node, e);
          continue;
        }
      }
      List<MeasurementSchema> schemas = timeseriesSchemas.get();
      if (schemas != null) {
        return schemas;
      }
    }
    return Collections.emptyList();
  }

  @Override
  public void pullTimeSeriesSchema(PullSchemaRequest request,
      AsyncMethodCallback<PullSchemaResp> resultHandler) {
    Node header = request.getHeader();
    DataGroupMember dataGroupMember = dataClusterServer.getDataMember(header, resultHandler,
        "Pull timeseries");
    if (dataGroupMember == null) {
      resultHandler
          .onError(new NotInSameGroupException(partitionTable.getHeaderGroup(header), thisNode));
      return;
    }

    dataGroupMember.pullTimeSeriesSchema(request, resultHandler);
  }

  public TSDataType getSeriesType(String pathStr) throws MetadataException {
    try {
      return SchemaUtils.getSeriesType(pathStr);
    } catch (PathNotExistException e) {
      List<MeasurementSchema> schemas = pullTimeSeriesSchemas(pathStr);
      // TODO-Cluster: should we register the schemas locally?
      if (schemas.isEmpty()) {
        throw e;
      }
      SchemaUtils.registerTimeseries(schemas.get(0));
      return schemas.get(0).getType();
    }
  }

  public IReaderByTimestamp getReaderByTimestamp(Path path, QueryContext context)
      throws IOException, StorageEngineException {
    // make sure the partition table is new
    syncLeader();
    PartitionGroup partitionGroup;
    try {
      // TODO-Cluster#350: use time in partitioning
      partitionGroup = PartitionUtils.partitionByPathTime(path.getFullPath(), 0,
          partitionTable);
    } catch (StorageGroupNotSetException e) {
      throw new StorageEngineException(e);
    }

    if (partitionGroup.contains(thisNode)) {
      // the target storage group contains this node, perform a local query
      DataGroupMember dataGroupMember = dataClusterServer.getDataMember(partitionGroup.getHeader(),
          null, String.format("Query: %s by time, queryId: %d", path, context.getQueryId()));
      return dataGroupMember.getReaderByTimestamp(path, context);
    } else {
      return getRemoteReaderByTimestamp(path, partitionGroup, context);
    }
  }

  private IReaderByTimestamp getRemoteReaderByTimestamp(
      Path path, PartitionGroup partitionGroup,
      QueryContext context) throws StorageEngineException, IOException {
    // query a remote node
    AtomicReference<Long> result = new AtomicReference<>();
    SingleSeriesQueryRequest request = new SingleSeriesQueryRequest();
    request.setPath(path.getFullPath());
    request.setHeader(partitionGroup.getHeader());
    request.setQueryId(context.getQueryId());
    request.setRequester(thisNode);

    for (Node node : partitionGroup) {
      logger.debug("{}: querying {} from {}", name, path, node);
      GenericHandler<Long> handler = new GenericHandler<>(node, result);
      DataClient client = (DataClient) dataClientPool.getClient(node);
      try {
        synchronized (result) {
          result.set(null);
          client.querySingleSeriesByTimestamp(request, handler);
          result.wait(CONNECTION_TIME_OUT_MS);
        }
        Long readerId = result.get();
        if (readerId != null) {
          ((RemoteQueryContext) context).registerRemoteNode(partitionGroup.getHeader(), node);
          logger.debug("{}: get a readerId {} for {} from {}", name, readerId, path, node);
          return new RemoteSeriesReaderByTimestamp(readerId, node, partitionGroup.getHeader(), this);
        }
      } catch (TException | InterruptedException e) {
        logger.error("{}: Cannot query {} from {}", name, path, node, e);
      }
    }
    throw new StorageEngineException(new RequestTimeOutException("Query " + path + " in " + partitionGroup));
  }

  public IPointReader getSeriesReader(Path path, Filter filter,
      QueryContext context, boolean pushDownUnseq, boolean withValueFilter)
      throws IOException, StorageEngineException {
    // make sure the partition table is new
    syncLeader();
    PartitionGroup partitionGroup;
    try {
      // TODO-Cluster#350: use time in partitioning
      partitionGroup = PartitionUtils.partitionByPathTime(path.getFullPath(), 0,
          partitionTable);
    } catch (StorageGroupNotSetException e) {
      throw new StorageEngineException(e);
    }

    if (partitionGroup.contains(thisNode)) {
      // the target storage group contains this node, perform a local query
      DataGroupMember dataGroupMember = dataClusterServer.getDataMember(partitionGroup.getHeader(),
          null, String.format("Query: %s, time filter: %s, queryId: %d", path, filter,
              context.getQueryId()));
      if (withValueFilter) {
        return dataGroupMember.getSeriesReaderWithValueFilter(path, filter, context);
      } else {
        return dataGroupMember.getSeriesReaderWithoutValueFilter(path, filter, context, true);
      }
    } else {
      return getRemoteSeriesReader(filter, path, partitionGroup, context,
          pushDownUnseq, withValueFilter);
    }
  }

<<<<<<< HEAD
    throw new StorageEngineException(
        new RequestTimeOutException("Query " + path + " in " + partitionGroup));
=======
  private IPointReader getRemoteSeriesReader(Filter filter, Path path, PartitionGroup partitionGroup,
      QueryContext context, boolean pushDownUnseq, boolean withValueFilter)
      throws IOException, StorageEngineException {
    // query a remote node
    AtomicReference<Long> result = new AtomicReference<>();
    SingleSeriesQueryRequest request = new SingleSeriesQueryRequest();
    if (filter != null) {
      request.setFilterBytes(SerializeUtils.serializeFilter(filter));
    }
    request.setPath(path.getFullPath());
    request.setHeader(partitionGroup.getHeader());
    request.setQueryId(context.getQueryId());
    request.setRequester(thisNode);
    request.setPushdownUnseq(pushDownUnseq);
    request.setWithValueFilter(withValueFilter);

    List<Node> coordinatedNodes = QueryCoordinator.getINSTANCE().reorderNodes(partitionGroup);
    for (Node node : coordinatedNodes) {
      logger.debug("{}: querying {} from {}", name, path, node);
      GenericHandler<Long> handler = new GenericHandler<>(node, result);
      DataClient client = (DataClient) dataClientPool.getClient(node);
      try {
        synchronized (result) {
          result.set(null);
          client.querySingleSeries(request, handler);
          result.wait(CONNECTION_TIME_OUT_MS);
        }
        Long readerId = result.get();
        if (readerId != null) {
          ((RemoteQueryContext) context).registerRemoteNode(partitionGroup.getHeader(), node);
          logger.debug("{}: get a readerId {} for {} from {}", name, readerId, path, node);
          return new RemoteSimpleSeriesReader(readerId, node, partitionGroup.getHeader(), this);
        }
      } catch (TException | InterruptedException e) {
        logger.error("{}: Cannot query {} from {}", name, path, node, e);
      }
    }
    throw new StorageEngineException(new RequestTimeOutException("Query " + path + " in " + partitionGroup));
>>>>>>> 238f3fbd
  }

  public ClientPool getDataClientPool() {
    return dataClientPool;
  }

  /**
   * Get all paths after removing wildcards in the path
   *
   * @param storageGroupName the storage group of this path
   * @param path a path with wildcard
   * @return all paths after removing wildcards in the path
   */
  public List<String> getAllPaths(String storageGroupName, String path) throws MetadataException {
    // find the data group that should hold the timeseries schemas of the storage group
    PartitionGroup partitionGroup = partitionTable.route(storageGroupName, 0);
    if (partitionGroup.contains(thisNode)) {
      // this node is a member of the group, perform a local query after synchronizing with the
      // leader
      dataClusterServer.getDataMember(partitionGroup.getHeader(), null, "Get paths of " + path)
          .syncLeader();
      return MManager.getInstance().getPaths(path);
    } else {
      AtomicReference<List<String>> result = new AtomicReference<>();

      List<Node> coordinatedNodes = QueryCoordinator.getINSTANCE().reorderNodes(partitionGroup);
      for (Node node : coordinatedNodes) {
        try {
          DataClient client = (DataClient) dataClientPool.getClient(node);
          GenericHandler<List<String>> handler = new GenericHandler<>(node, result);
          result.set(null);
          synchronized (result) {
            client.getAllPaths(partitionGroup.getHeader(), path, handler);
            result.wait(CONNECTION_TIME_OUT_MS);
          }
          List<String> paths = result.get();
          if (paths != null) {
            return paths;
          }
        } catch (IOException | TException | InterruptedException e) {
          throw new MetadataException(e);
        }
      }
    }
    return Collections.emptyList();
  }

<<<<<<< HEAD
  public Map<Node, Boolean> getAllNodeStatus() {
    if(getPartitionTable() == null){
      // the cluster is being built.
      return null;
    }
    Map<Node, Boolean> nodeStatus = new HashMap<>();
    for (Node node : allNodes) {
      if (node == thisNode) {
        nodeStatus.put(node, true);
      } else {
        nodeStatus.put(node, false);
      }
    }
    NodeStatusHandler nodeStatusHandler = new NodeStatusHandler(nodeStatus);
    try {
      synchronized (nodeStatus) {
        for (Node node : allNodes) {
          RaftService.AsyncClient client = connectNode(node);
          if (node != thisNode && client != null) {
            client.checkAlive(nodeStatusHandler);
          }
        }
        nodeStatus.wait(ClusterConstant.CHECK_ALIVE_TIME_OUT_MS);
      }
    } catch (InterruptedException | TException e) {
      logger.warn("Cannot get the status of all nodes");
    }
    return nodeStatus;
  }

  ClientServer getClientServer() {
    return clientServer;
=======
  @Override
  public void queryNodeStatus(AsyncMethodCallback<TNodeStatus> resultHandler) {
    resultHandler.onComplete(new TNodeStatus());
>>>>>>> 238f3fbd
  }
}<|MERGE_RESOLUTION|>--- conflicted
+++ resolved
@@ -10,7 +10,6 @@
 import java.io.BufferedOutputStream;
 import java.io.BufferedReader;
 import java.io.BufferedWriter;
-import java.io.ByteArrayOutputStream;
 import java.io.DataInputStream;
 import java.io.DataOutputStream;
 import java.io.File;
@@ -63,11 +62,7 @@
 import org.apache.iotdb.cluster.rpc.thrift.Node;
 import org.apache.iotdb.cluster.rpc.thrift.PullSchemaRequest;
 import org.apache.iotdb.cluster.rpc.thrift.PullSchemaResp;
-<<<<<<< HEAD
-import org.apache.iotdb.cluster.rpc.thrift.PullSnapshotRequest;
 import org.apache.iotdb.cluster.rpc.thrift.RaftService;
-=======
->>>>>>> 238f3fbd
 import org.apache.iotdb.cluster.rpc.thrift.SendSnapshotRequest;
 import org.apache.iotdb.cluster.rpc.thrift.SingleSeriesQueryRequest;
 import org.apache.iotdb.cluster.rpc.thrift.TNodeStatus;
@@ -829,16 +824,7 @@
     logManager.setLastLogId(snapshot.getLastLogId());
   }
 
-<<<<<<< HEAD
-  @Override
-  public void pullSnapshot(PullSnapshotRequest request, AsyncMethodCallback resultHandler) {
-    resultHandler.onError(new UnsupportedOperationException("Cannot pull snapshot from a meta "
-        + "group newMember"));
-  }
-
-  @Override
-=======
->>>>>>> 238f3fbd
+  @Override
   public TSStatus executeNonQuery(PhysicalPlan plan) {
     if (!PartitionUtils.isPlanPartitioned(plan)) {
       return processNonPartitionedPlan(plan);
@@ -1063,10 +1049,6 @@
     }
   }
 
-<<<<<<< HEAD
-    throw new StorageEngineException(
-        new RequestTimeOutException("Query " + path + " in " + partitionGroup));
-=======
   private IPointReader getRemoteSeriesReader(Filter filter, Path path, PartitionGroup partitionGroup,
       QueryContext context, boolean pushDownUnseq, boolean withValueFilter)
       throws IOException, StorageEngineException {
@@ -1105,7 +1087,6 @@
       }
     }
     throw new StorageEngineException(new RequestTimeOutException("Query " + path + " in " + partitionGroup));
->>>>>>> 238f3fbd
   }
 
   public ClientPool getDataClientPool() {
@@ -1153,7 +1134,6 @@
     return Collections.emptyList();
   }
 
-<<<<<<< HEAD
   public Map<Node, Boolean> getAllNodeStatus() {
     if(getPartitionTable() == null){
       // the cluster is being built.
@@ -1171,7 +1151,7 @@
     try {
       synchronized (nodeStatus) {
         for (Node node : allNodes) {
-          RaftService.AsyncClient client = connectNode(node);
+          TSMetaService.AsyncClient client = (AsyncClient) connectNode(node);
           if (node != thisNode && client != null) {
             client.checkAlive(nodeStatusHandler);
           }
@@ -1186,10 +1166,15 @@
 
   ClientServer getClientServer() {
     return clientServer;
-=======
+  }
+
   @Override
   public void queryNodeStatus(AsyncMethodCallback<TNodeStatus> resultHandler) {
     resultHandler.onComplete(new TNodeStatus());
->>>>>>> 238f3fbd
+  }
+
+  @Override
+  public void checkAlive(AsyncMethodCallback<Node> resultHandler) throws TException {
+    resultHandler.onComplete(thisNode);
   }
 }