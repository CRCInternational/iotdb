--- conflicted
+++ resolved
@@ -102,15 +102,15 @@
     return this;
   }
 
-<<<<<<< HEAD
   default BaseConfig setEnableIDTable(boolean isEnableIDTable) {
     return this;
   }
 
   default BaseConfig setDeviceIDTransformationMethod(String deviceIDTransformationMethod) {
-=======
+    return this;
+  }
+
   default BaseConfig setAutoCreateSchemaEnabled(boolean enableAutoCreateSchema) {
->>>>>>> 829bfe42
     return this;
   }
 }