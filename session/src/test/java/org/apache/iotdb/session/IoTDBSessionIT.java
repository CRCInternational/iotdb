--- conflicted
+++ resolved
@@ -114,7 +114,8 @@
   }
 
   @Test
-  public void testInsertByBlankStrAndInferType() throws IoTDBConnectionException, StatementExecutionException {
+  public void testInsertByBlankStrAndInferType()
+      throws IoTDBConnectionException, StatementExecutionException {
     session = new Session("127.0.0.1", 6667, "root", "root");
     session.open();
 
@@ -140,7 +141,8 @@
   }
 
   @Test
-  public void testInsertByStrAndInferType() throws IoTDBConnectionException, StatementExecutionException {
+  public void testInsertByStrAndInferType()
+      throws IoTDBConnectionException, StatementExecutionException {
     session = new Session("127.0.0.1", 6667, "root", "root");
     session.open();
 
@@ -176,7 +178,8 @@
   }
 
   @Test
-  public void testInsertByObjAndNotInferType() throws IoTDBConnectionException, StatementExecutionException {
+  public void testInsertByObjAndNotInferType()
+      throws IoTDBConnectionException, StatementExecutionException {
     session = new Session("127.0.0.1", 6667, "root", "root");
     session.open();
 
@@ -331,7 +334,8 @@
 
     Assert.assertTrue(session.checkTimeseriesExists("root.sg1.d1.s1"));
     Assert.assertTrue(session.checkTimeseriesExists("root.sg1.d1.s2"));
-    MeasurementMNode mNode = (MeasurementMNode) MManager.getInstance().getNodeByPath(new PartialPath("root.sg1.d1.s1"));
+    MeasurementMNode mNode = (MeasurementMNode) MManager.getInstance()
+        .getNodeByPath(new PartialPath("root.sg1.d1.s1"));
     assertNull(mNode.getSchema().getProps());
 
   }
@@ -347,7 +351,6 @@
     String deviceId = "root.sg1.d1";
 
     createTimeseries();
-
 
     // test insert tablet
     List<MeasurementSchema> schemaList = new ArrayList<>();
@@ -574,7 +577,7 @@
   @Test
   public void TestSessionInterfacesWithDisabledWAL()
       throws StatementExecutionException, IoTDBConnectionException,
-          BatchExecutionException {
+      BatchExecutionException {
     session = new Session("127.0.0.1", 6667, "root", "root");
     try {
       session.open();
@@ -791,7 +794,7 @@
     types.add(TSDataType.INT64);
 
     for (long time = 0; time < 100; time++) {
-      session.insertRecord(deviceId, time, measurements, types,1L, 2L, 3L);
+      session.insertRecord(deviceId, time, measurements, types, 1L, 2L, 3L);
     }
   }
 
@@ -995,47 +998,29 @@
         CompressionType.SNAPPY);
     // using the query result as the QueryTest to verify the deletion and the new insertion
     Class.forName(Config.JDBC_DRIVER_NAME);
-    List<String> standard = Arrays.asList( "Time", "root.1.2.3", "root.sg2.d1.s1",
+    List<String> standard = Arrays.asList("Time", "root.1.2.3", "root.sg2.d1.s1",
         "root.sg1.d1.s1");
     try (Connection connection = DriverManager
         .getConnection(Config.IOTDB_URL_PREFIX + "127.0.0.1:6667/", "root", "root");
         Statement statement = connection.createStatement()) {
-      ResultSet resultSet = statement.executeQuery("SELECT * FROM root");
-<<<<<<< HEAD
-      final ResultSetMetaData metaData = resultSet.getMetaData();
-      final int colCount = metaData.getColumnCount();
-      List<String> results = new ArrayList<>();
-      for (int i = 0; i < colCount; i++) {
-        results.add(metaData.getColumnLabel(i + 1));
-      }
-      while (resultSet.next()) {
-        for (int i = 1; i <= colCount; i++) {
-          results.add(resultSet.getString(i));
-        }
-      }
-      assertEquals(standard.size(), results.size());
-      for (String s : standard) {
-        assertTrue(results.contains(s));
-      }
-=======
-      try {
+
+      try (ResultSet resultSet = statement.executeQuery("SELECT * FROM root");) {
         final ResultSetMetaData metaData = resultSet.getMetaData();
         final int colCount = metaData.getColumnCount();
-        StringBuilder resultStr = new StringBuilder();
+        List<String> results = new ArrayList<>();
         for (int i = 0; i < colCount; i++) {
-          resultStr.append(metaData.getColumnLabel(i + 1)).append("\n");
+          results.add(metaData.getColumnLabel(i + 1));
         }
         while (resultSet.next()) {
           for (int i = 1; i <= colCount; i++) {
-            resultStr.append(resultSet.getString(i)).append(",");
+            results.add(resultSet.getString(i));
           }
-          resultStr.append("\n");
         }
-        Assert.assertEquals(standard, resultStr.toString());
-      } finally {
-        resultSet.close();
-      }
->>>>>>> b3ea173d
+        assertEquals(standard.size(), results.size());
+        for (String s : standard) {
+          assertTrue(results.contains(s));
+        }
+      }
       List<String> storageGroups = new ArrayList<>();
       storageGroups.add("root.sg1.d1");
       storageGroups.add("root.sg2");
