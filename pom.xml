--- conflicted
+++ resolved
@@ -624,34 +624,6 @@
                         </excludes>
                     </configuration>
                 </plugin>
-<<<<<<< HEAD
-                <!--                <plugin>-->
-                <!--                    <groupId>com.diffplug.spotless</groupId>-->
-                <!--                    <artifactId>spotless-maven-plugin</artifactId>-->
-                <!--                    <version>${spotless.version}</version>-->
-                <!--                    <configuration>-->
-                <!--                        <java>-->
-                <!--                            <googleJavaFormat>-->
-                <!--                                <version>1.7</version>-->
-                <!--                                <style>GOOGLE</style>-->
-                <!--                            </googleJavaFormat>-->
-                <!--                            <importOrder>-->
-                <!--                                <order>org.apache.iotdb,,javax,java,\#</order>-->
-                <!--                            </importOrder>-->
-                <!--                            <removeUnusedImports/>-->
-                <!--                        </java>-->
-                <!--                    </configuration>-->
-                <!--                    <executions>-->
-                <!--                        <execution>-->
-                <!--                            <id>spotless-check</id>-->
-                <!--                            <phase>validate</phase>-->
-                <!--                            <goals>-->
-                <!--                                <goal>check</goal>-->
-                <!--                            </goals>-->
-                <!--                        </execution>-->
-                <!--                    </executions>-->
-                <!--                </plugin>-->
-=======
                 <plugin>
                     <groupId>com.diffplug.spotless</groupId>
                     <artifactId>spotless-maven-plugin</artifactId>
@@ -679,7 +651,6 @@
                         </execution>
                     </executions>
                 </plugin>
->>>>>>> fb18357e
             </plugins>
         </pluginManagement>
         <plugins>
