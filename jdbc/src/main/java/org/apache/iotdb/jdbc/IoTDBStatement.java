/*
 * Licensed to the Apache Software Foundation (ASF) under one
 * or more contributor license agreements.  See the NOTICE file
 * distributed with this work for additional information
 * regarding copyright ownership.  The ASF licenses this file
 * to you under the Apache License, Version 2.0 (the
 * "License"); you may not use this file except in compliance
 * with the License.  You may obtain a copy of the License at
 *
 *     http://www.apache.org/licenses/LICENSE-2.0
 *
 * Unless required by applicable law or agreed to in writing,
 * software distributed under the License is distributed on an
 * "AS IS" BASIS, WITHOUT WARRANTIES OR CONDITIONS OF ANY
 * KIND, either express or implied.  See the License for the
 * specific language governing permissions and limitations
 * under the License.
 */

package org.apache.iotdb.jdbc;

import org.apache.iotdb.rpc.IoTDBRPCException;
import org.apache.iotdb.rpc.RpcUtils;
import org.apache.iotdb.rpc.TSStatusCode;
<<<<<<< HEAD
import org.apache.iotdb.service.rpc.thrift.TSCancelOperationReq;
import org.apache.iotdb.service.rpc.thrift.TSCloseOperationReq;
import org.apache.iotdb.service.rpc.thrift.TSExecuteBatchStatementReq;
import org.apache.iotdb.service.rpc.thrift.TSExecuteBatchStatementResp;
import org.apache.iotdb.service.rpc.thrift.TSExecuteStatementReq;
import org.apache.iotdb.service.rpc.thrift.TSExecuteStatementResp;
import org.apache.iotdb.service.rpc.thrift.TSIService;
import org.apache.iotdb.service.rpc.thrift.TSStatus;
=======
import org.apache.iotdb.service.rpc.thrift.*;
>>>>>>> 22001156
import org.apache.thrift.TException;

import java.sql.*;
import java.time.ZoneId;
import java.util.ArrayList;
import java.util.List;

public class IoTDBStatement implements Statement {

  private static final String SHOW_TIMESERIES_COMMAND_LOWERCASE = "show timeseries";
  private static final String SHOW_STORAGE_GROUP_COMMAND_LOWERCASE = "show storage group";
  private static final String SHOW_DEVICES_COMMAND_LOWERCASE = "show devices";
  private static final String SHOW_CHILD_PATHS_COMMAND_LOWERCASE = "show child paths";
  private static final String COUNT_TIMESERIES_COMMAND_LOWERCASE = "count timeseries";
  private static final String COUNT_NODES_COMMAND_LOWERCASE = "count nodes";
  private static final String METHOD_NOT_SUPPORTED_STRING = "Method not supported";

  ZoneId zoneId;
  private ResultSet resultSet = null;
  private IoTDBConnection connection;
  private int fetchSize;
  private int queryTimeout = 10;
  protected TSIService.Iface client;
  private List<String> batchSQLList;
  /**
   * Keep state so we can fail certain calls made after close().
   */
  private boolean isClosed = false;

  /**
   * Keep state so we can fail certain calls made after cancel().
   */
  private boolean isCancelled = false;

  /**
   * Add SQLWarnings to the warningChain if needed.
   */
  private SQLWarning warningChain = null;

  private long sessionId;
  private long stmtId = -1;
  private long queryId = -1;

  /**
   * Constructor of IoTDBStatement.
   */
  IoTDBStatement(IoTDBConnection connection, TSIService.Iface client,
      long sessionId, int fetchSize, ZoneId zoneId) throws SQLException {
    this.connection = connection;
    this.client = client;
    this.sessionId = sessionId;
    this.fetchSize = fetchSize;
    this.batchSQLList = new ArrayList<>();
    this.zoneId = zoneId;
    requestStmtId();
  }

  // only for test
  IoTDBStatement(IoTDBConnection connection, TSIService.Iface client,
      long sessionId, ZoneId zoneId, long statementId) {
    this.connection = connection;
    this.client = client;
    this.sessionId = sessionId;
    this.fetchSize = Config.fetchSize;
    this.batchSQLList = new ArrayList<>();
    this.zoneId = zoneId;
    this.stmtId = statementId;
  }

  IoTDBStatement(IoTDBConnection connection, TSIService.Iface client,
      long sessionId, ZoneId zoneId) throws SQLException {
    this(connection, client, sessionId, Config.fetchSize, zoneId);
  }

  @Override
  public boolean isWrapperFor(Class<?> iface) {
    return false;
  }

  @Override
  public <T> T unwrap(Class<T> iface) throws SQLException {
    throw new SQLException("Cannot unwrap to " + iface);
  }

  @Override
  public void addBatch(String sql) {
    if (batchSQLList == null) {
      batchSQLList = new ArrayList<>();
    }
    batchSQLList.add(sql);
  }

  @Override
  public void cancel() throws SQLException {
    checkConnection("cancel");
    if (isCancelled) {
      return;
    }
    try {
      if (queryId != -1) {
        TSCancelOperationReq closeReq = new TSCancelOperationReq(sessionId, queryId);
        TSStatus closeResp = client.cancelOperation(closeReq);
        RpcUtils.verifySuccess(closeResp);
      }
    } catch (Exception e) {
      throw new SQLException("Error occurs when canceling statement.", e);
    }
    isCancelled = true;
  }

  @Override
  public void clearBatch() {
    if (batchSQLList == null) {
      batchSQLList = new ArrayList<>();
    }
    batchSQLList.clear();
  }

  @Override
  public void clearWarnings() {
    warningChain = null;
  }

  private void closeClientOperation() throws SQLException {
    try {
      if (stmtId != -1) {
        TSCloseOperationReq closeReq = new TSCloseOperationReq(sessionId);
        closeReq.setStatementId(stmtId);
        TSStatus closeResp = client.closeOperation(closeReq);
        RpcUtils.verifySuccess(closeResp);
        stmtId = -1;
      }
    } catch (Exception e) {
      throw new SQLException("Error occurs when closing statement.", e);
    }
  }

  @Override
  public void close() throws SQLException {
    if (isClosed) {
      return;
    }

    closeClientOperation();
    isClosed = true;
  }

  @Override
  public void closeOnCompletion() throws SQLException {
    throw new SQLException(METHOD_NOT_SUPPORTED_STRING);
  }

  @Override
  public boolean execute(String sql) throws SQLException {
    checkConnection("execute");
    isClosed = false;
    try {
      return executeSQL(sql);
    } catch (TException e) {
      if (reConnect()) {
        try {
          return executeSQL(sql);
        } catch (TException e2) {
          throw new SQLException(
              String.format("Fail to execute %s after reconnecting. please check server status",
                  sql), e2);
        }
      } else {
        throw new SQLException(String
            .format("Fail to reconnect to server when executing %s. please check server status",
                sql), e);
      }
    }
  }

  @Override
  public boolean execute(String arg0, int arg1) throws SQLException {
    throw new SQLException(METHOD_NOT_SUPPORTED_STRING);
  }

  @Override
  public boolean execute(String arg0, int[] arg1) throws SQLException {
    throw new SQLException(METHOD_NOT_SUPPORTED_STRING);
  }

  @Override
  public boolean execute(String arg0, String[] arg1) throws SQLException {
    throw new SQLException(METHOD_NOT_SUPPORTED_STRING);
  }

  /**
   * There are four kinds of sql here: (1) show timeseries path/show timeseries (2) show storage
   * group (3) query sql (4) update sql . <p></p> (1) and (2) return new TsfileMetadataResultSet (3)
   * return new TsfileQueryResultSet (4) simply get executed
   */
  private boolean executeSQL(String sql) throws TException, SQLException {
    isCancelled = false;
    String sqlToLowerCase = sql.toLowerCase().trim();
    // TODO: use normal query instead of metadata query
    if (sqlToLowerCase.startsWith(SHOW_TIMESERIES_COMMAND_LOWERCASE)) {
      if (sqlToLowerCase.equals(SHOW_TIMESERIES_COMMAND_LOWERCASE)) {
        DatabaseMetaData databaseMetaData = connection.getMetaData();
        resultSet = databaseMetaData.getColumns(Constant.CATALOG_TIMESERIES, "root", null, null);
        return true;
      } else {
        String[] cmdSplit = sql.split("\\s+");
        if (cmdSplit.length != 3) {
          throw new SQLException("Error format of \'SHOW TIMESERIES <PATH>\'");
        } else {
          String path = cmdSplit[2];
          DatabaseMetaData databaseMetaData = connection.getMetaData();
          resultSet = databaseMetaData.getColumns(Constant.CATALOG_TIMESERIES, path, null, null);
          return true;
        }
      }
    } else if (sqlToLowerCase.equals(SHOW_STORAGE_GROUP_COMMAND_LOWERCASE)) {
      DatabaseMetaData databaseMetaData = connection.getMetaData();
      resultSet = databaseMetaData.getColumns(Constant.CATALOG_STORAGE_GROUP, null, null, null);
      return true;
    } else if (sqlToLowerCase.startsWith(SHOW_CHILD_PATHS_COMMAND_LOWERCASE)) {
      if (sqlToLowerCase.equals(SHOW_CHILD_PATHS_COMMAND_LOWERCASE)) {
        DatabaseMetaData databaseMetaData = connection.getMetaData();
        resultSet = databaseMetaData.getColumns(Constant.CATALOG_CHILD_PATHS, "root", null, null);
        return true;
      } else {
        String[] cmdSplit = sql.split("\\s+");
        if (cmdSplit.length != 4) {
          throw new SQLException("Error format of \'SHOW CHILD PATHS <PATH>\'");
        } else {
          String path = cmdSplit[3];
          DatabaseMetaData databaseMetaData = connection.getMetaData();
          resultSet = databaseMetaData.getColumns(Constant.CATALOG_CHILD_PATHS, path, null, null);
          return true;
        }
      }
    } else if (sqlToLowerCase.equals(SHOW_DEVICES_COMMAND_LOWERCASE)) {
      DatabaseMetaData databaseMetaData = connection.getMetaData();
      resultSet = databaseMetaData.getColumns(Constant.CATALOG_DEVICES, null, null, null);
      return true;
    } else if (sqlToLowerCase.startsWith(COUNT_TIMESERIES_COMMAND_LOWERCASE)) {
      String[] cmdSplit = sqlToLowerCase.split("\\s+", 4);
      if (cmdSplit.length != 3 && !(cmdSplit.length == 4 && cmdSplit[3]
          .startsWith("group by level"))) {
        throw new SQLException(
            "Error format of \'COUNT TIMESERIES <PATH>\' or \'COUNT TIMESERIES <PATH> GROUP BY LEVEL=<INTEGER>\'");
      }
      if (cmdSplit.length == 3) {
        String path = cmdSplit[2];
        DatabaseMetaData databaseMetaData = connection.getMetaData();
        resultSet = databaseMetaData.getColumns(Constant.COUNT_TIMESERIES, path, null, null);
        return true;
      } else {

        String path = cmdSplit[2];
        int level = Integer.parseInt(cmdSplit[3].replaceAll(" ", "").substring(13));
        IoTDBDatabaseMetadata databaseMetadata = (IoTDBDatabaseMetadata) connection.getMetaData();
        resultSet = databaseMetadata
            .getNodes(Constant.COUNT_NODE_TIMESERIES, path, null, null, level);
        return true;
      }
    } else if (sqlToLowerCase.startsWith(COUNT_NODES_COMMAND_LOWERCASE)) {
      String[] cmdSplit = sqlToLowerCase.split("\\s+", 4);
      if (!(cmdSplit.length == 4 && cmdSplit[3].startsWith("level"))) {
        throw new SQLException("Error format of \'COUNT NODES <PATH> LEVEL=<INTEGER>\'");
      } else {
        String path = cmdSplit[2];
        int level = Integer.parseInt(cmdSplit[3].replaceAll(" ", "").substring(6));
        IoTDBDatabaseMetadata databaseMetaData = (IoTDBDatabaseMetadata) connection.getMetaData();
        resultSet = databaseMetaData.getNodes(Constant.COUNT_NODES, path, null, null, level);
        return true;
      }
    } else {
      TSExecuteStatementReq execReq = new TSExecuteStatementReq(sessionId, sql, stmtId);
<<<<<<< HEAD
=======
      execReq.setFetchSize(fetchSize);
>>>>>>> 22001156
      TSExecuteStatementResp execResp = client.executeStatement(execReq);
      try {
        RpcUtils.verifySuccess(execResp.getStatus());
      } catch (IoTDBRPCException e) {
        throw new IoTDBSQLException(e.getMessage(), execResp.getStatus());
      }
      if (execResp.isSetColumns()) {
        queryId = execResp.getQueryId();
        this.resultSet = new IoTDBQueryResultSet(this,
            execResp.getColumns(), execResp.getDataTypeList(),
<<<<<<< HEAD
            execResp.ignoreTimeStamp, client, sql, queryId, sessionId);
=======
            execResp.ignoreTimeStamp, client, sql, queryId, sessionId, execResp.queryDataSet);
>>>>>>> 22001156
        return true;
      }
      return false;
    }
  }

  @Override
  public int[] executeBatch() throws SQLException {
    checkConnection("executeBatch");
    isClosed = false;
    try {
      return executeBatchSQL();
    } catch (TException e) {
      if (reConnect()) {
        try {
          return executeBatchSQL();
        } catch (TException e2) {
          throw new SQLException(
              "Fail to execute batch sqls after reconnecting. please check server status", e2);
        }
      } else {
        throw new SQLException(
            "Fail to reconnect to server when executing batch sqls. please check server status", e);
      }
    }
  }

  private int[] executeBatchSQL() throws TException, SQLException {
    isCancelled = false;
    TSExecuteBatchStatementReq execReq = new TSExecuteBatchStatementReq(sessionId,
        batchSQLList);
    TSExecuteBatchStatementResp execResp = client.executeBatchStatement(execReq);
    if (execResp.getStatus().getStatusType().getCode() == TSStatusCode.SUCCESS_STATUS
        .getStatusCode()) {
      if (execResp.getResult() == null) {
        return new int[0];
      } else {
        List<Integer> result = execResp.getResult();
        int len = result.size();
        int[] updateArray = new int[len];
        for (int i = 0; i < len; i++) {
          updateArray[i] = result.get(i);
        }
        return updateArray;
      }
    } else {
      BatchUpdateException exception;
      if (execResp.getResult() == null) {
        exception = new BatchUpdateException(execResp.getStatus().getStatusType().getMessage(),
            new int[0]);
      } else {
        List<Integer> result = execResp.getResult();
        int len = result.size();
        int[] updateArray = new int[len];
        for (int i = 0; i < len; i++) {
          updateArray[i] = result.get(i);
        }
        exception = new BatchUpdateException(execResp.getStatus().getStatusType().getMessage(),
            updateArray);
      }
      throw exception;
    }
  }

  @Override
  public ResultSet executeQuery(String sql) throws SQLException {
    checkConnection("execute query");
    isClosed = false;
    try {
      return executeQuerySQL(sql);
    } catch (TException e) {
      if (reConnect()) {
        try {
          return executeQuerySQL(sql);
        } catch (TException e2) {
          throw new SQLException(
              "Fail to executeQuery " + sql + "after reconnecting. please check server status", e2);
        }
      } else {
        throw new SQLException(
            "Fail to reconnect to server when execute query " + sql
                + ". please check server status", e);
      }
    }
  }

  private ResultSet executeQuerySQL(String sql) throws TException, SQLException {
    isCancelled = false;
    TSExecuteStatementReq execReq = new TSExecuteStatementReq(sessionId, sql, stmtId);
<<<<<<< HEAD
=======
    execReq.setFetchSize(fetchSize);
>>>>>>> 22001156
    TSExecuteStatementResp execResp = client.executeQueryStatement(execReq);
    queryId = execResp.getQueryId();
    try {
      RpcUtils.verifySuccess(execResp.getStatus());
    } catch (IoTDBRPCException e) {
      throw new IoTDBSQLException(e.getMessage(), execResp.getStatus());
    }
    this.resultSet = new IoTDBQueryResultSet(this, execResp.getColumns(),
<<<<<<< HEAD
        execResp.getDataTypeList(), execResp.ignoreTimeStamp, client, sql, queryId, sessionId);
=======
        execResp.getDataTypeList(), execResp.ignoreTimeStamp, client, sql, queryId,
        sessionId, execResp.queryDataSet);
>>>>>>> 22001156
    return resultSet;
  }

  @Override
  public int executeUpdate(String sql) throws SQLException {
    checkConnection("execute update");
    isClosed = false;
    try {
      return executeUpdateSQL(sql);
    } catch (TException e) {
      if (reConnect()) {
        try {
          return executeUpdateSQL(sql);
        } catch (TException e2) {
          throw new SQLException(
              "Fail to execute update " + sql + "after reconnecting. please check server status",
              e2);
        }
      } else {
        throw new SQLException(
            "Fail to reconnect to server when execute update " + sql
                + ". please check server status", e);
      }
    }
  }

  @Override
  public int executeUpdate(String arg0, int arg1) throws SQLException {
    throw new SQLException(METHOD_NOT_SUPPORTED_STRING);
  }

  @Override
  public int executeUpdate(String arg0, int[] arg1) throws SQLException {
    throw new SQLException(METHOD_NOT_SUPPORTED_STRING);
  }

  @Override
  public int executeUpdate(String arg0, String[] arg1) throws SQLException {
    throw new SQLException(METHOD_NOT_SUPPORTED_STRING);
  }

  private int executeUpdateSQL(String sql) throws TException, IoTDBSQLException {
    TSExecuteStatementReq execReq = new TSExecuteStatementReq(sessionId, sql, stmtId);
    TSExecuteStatementResp execResp = client.executeUpdateStatement(execReq);
    if (execResp.isSetQueryId()) {
      queryId = execResp.getQueryId();
    }
    try {
      RpcUtils.verifySuccess(execResp.getStatus());
    } catch (IoTDBRPCException e) {
      throw new IoTDBSQLException(e.getMessage(), execResp.getStatus());
    }
    return 0;
  }

  @Override
  public Connection getConnection() {
    return connection;
  }

  @Override
  public int getFetchDirection() throws SQLException {
    checkConnection("getFetchDirection");
    return ResultSet.FETCH_FORWARD;
  }

  @Override
  public void setFetchDirection(int direction) throws SQLException {
    checkConnection("setFetchDirection");
    if (direction != ResultSet.FETCH_FORWARD) {
      throw new SQLException(String.format("direction %d is not supported!", direction));
    }
  }

  @Override
  public int getFetchSize() throws SQLException {
    checkConnection("getFetchSize");
    return fetchSize;
  }

  @Override
  public void setFetchSize(int fetchSize) throws SQLException {
    checkConnection("setFetchSize");
    if (fetchSize < 0) {
      throw new SQLException(String.format("fetchSize %d must be >= 0!", fetchSize));
    }
    this.fetchSize = fetchSize == 0 ? Config.fetchSize : fetchSize;
  }

  @Override
  public ResultSet getGeneratedKeys() throws SQLException {
    throw new SQLException(METHOD_NOT_SUPPORTED_STRING);
  }

  @Override
  public int getMaxFieldSize() throws SQLException {
    throw new SQLException(METHOD_NOT_SUPPORTED_STRING);
  }

  @Override
  public void setMaxFieldSize(int arg0) throws SQLException {
    throw new SQLException(METHOD_NOT_SUPPORTED_STRING);
  }

  @Override
  public int getMaxRows() throws SQLException {
    throw new SQLException(METHOD_NOT_SUPPORTED_STRING);
  }

  @Override
  public void setMaxRows(int num) throws SQLException {
    throw new SQLException(METHOD_NOT_SUPPORTED_STRING +
        ". Please use the LIMIT clause in a query instead.");
  }

  @Override
  public boolean getMoreResults() throws SQLException {
    throw new SQLException(METHOD_NOT_SUPPORTED_STRING);
  }

  @Override
  public boolean getMoreResults(int arg0) throws SQLException {
    throw new SQLException(METHOD_NOT_SUPPORTED_STRING);
  }

  @Override
  public int getQueryTimeout() {
    return this.queryTimeout;
  }

  @Override
  public void setQueryTimeout(int seconds) throws SQLException {
    checkConnection("setQueryTimeout");
    if (seconds <= 0) {
      throw new SQLException(String.format("queryTimeout %d must be >= 0!", seconds));
    }
    this.queryTimeout = seconds;
  }

  @Override
  public ResultSet getResultSet() throws SQLException {
    checkConnection("getResultSet");
    return resultSet;
  }

  @Override
  public int getResultSetConcurrency() throws SQLException {
    throw new SQLException(METHOD_NOT_SUPPORTED_STRING);
  }

  @Override
  public int getResultSetHoldability() throws SQLException {
    throw new SQLException(METHOD_NOT_SUPPORTED_STRING);
  }

  @Override
  public int getResultSetType() throws SQLException {
    checkConnection("getResultSetType");
    return ResultSet.TYPE_FORWARD_ONLY;
  }

  @Override
  public int getUpdateCount() throws SQLException {
    throw new SQLException(METHOD_NOT_SUPPORTED_STRING);
  }

  @Override
  public SQLWarning getWarnings() {
    return warningChain;
  }

  @Override
  public boolean isCloseOnCompletion() throws SQLException {
    throw new SQLException(METHOD_NOT_SUPPORTED_STRING);
  }

  @Override
  public boolean isClosed() {
    return isClosed;
  }

  @Override
  public boolean isPoolable() throws SQLException {
    throw new SQLException(METHOD_NOT_SUPPORTED_STRING);
  }

  @Override
  public void setPoolable(boolean arg0) throws SQLException {
    throw new SQLException(METHOD_NOT_SUPPORTED_STRING);
  }

  @Override
  public void setCursorName(String arg0) throws SQLException {
    throw new SQLException(METHOD_NOT_SUPPORTED_STRING);
  }

  @Override
  public void setEscapeProcessing(boolean enable) throws SQLException {
    throw new SQLException(METHOD_NOT_SUPPORTED_STRING);
  }

  private void checkConnection(String action) throws SQLException {
    if (connection == null || connection.isClosed()) {
      throw new SQLException(String.format("Cannot %s after connection has been closed!", action));
    }
  }

  private void reInit() {
    this.client = connection.getClient();
    this.sessionId = connection.getSessionId();
  }

  private void requestStmtId() throws SQLException {
    try {
      this.stmtId = client.requestStatementId(sessionId);
    } catch (TException e) {
      if (reConnect()) {
        try {
          this.stmtId = client.requestStatementId(sessionId);
        } catch (TException e2) {
          throw new SQLException(
              "Cannot get id for statement after reconnecting. please check server status",
              e2);
        }
      } else {
        throw new SQLException(
            "Cannot get id for statement after reconnecting. please check server status", e);
      }
    }
  }


  private boolean reConnect() {
    boolean flag = connection.reconnect();
    reInit();
    return flag;
  }

  public long getSessionId() {
    return sessionId;
  }
}<|MERGE_RESOLUTION|>--- conflicted
+++ resolved
@@ -22,7 +22,6 @@
 import org.apache.iotdb.rpc.IoTDBRPCException;
 import org.apache.iotdb.rpc.RpcUtils;
 import org.apache.iotdb.rpc.TSStatusCode;
-<<<<<<< HEAD
 import org.apache.iotdb.service.rpc.thrift.TSCancelOperationReq;
 import org.apache.iotdb.service.rpc.thrift.TSCloseOperationReq;
 import org.apache.iotdb.service.rpc.thrift.TSExecuteBatchStatementReq;
@@ -31,9 +30,6 @@
 import org.apache.iotdb.service.rpc.thrift.TSExecuteStatementResp;
 import org.apache.iotdb.service.rpc.thrift.TSIService;
 import org.apache.iotdb.service.rpc.thrift.TSStatus;
-=======
-import org.apache.iotdb.service.rpc.thrift.*;
->>>>>>> 22001156
 import org.apache.thrift.TException;
 
 import java.sql.*;
@@ -307,10 +303,7 @@
       }
     } else {
       TSExecuteStatementReq execReq = new TSExecuteStatementReq(sessionId, sql, stmtId);
-<<<<<<< HEAD
-=======
       execReq.setFetchSize(fetchSize);
->>>>>>> 22001156
       TSExecuteStatementResp execResp = client.executeStatement(execReq);
       try {
         RpcUtils.verifySuccess(execResp.getStatus());
@@ -321,11 +314,7 @@
         queryId = execResp.getQueryId();
         this.resultSet = new IoTDBQueryResultSet(this,
             execResp.getColumns(), execResp.getDataTypeList(),
-<<<<<<< HEAD
-            execResp.ignoreTimeStamp, client, sql, queryId, sessionId);
-=======
             execResp.ignoreTimeStamp, client, sql, queryId, sessionId, execResp.queryDataSet);
->>>>>>> 22001156
         return true;
       }
       return false;
@@ -415,10 +404,7 @@
   private ResultSet executeQuerySQL(String sql) throws TException, SQLException {
     isCancelled = false;
     TSExecuteStatementReq execReq = new TSExecuteStatementReq(sessionId, sql, stmtId);
-<<<<<<< HEAD
-=======
     execReq.setFetchSize(fetchSize);
->>>>>>> 22001156
     TSExecuteStatementResp execResp = client.executeQueryStatement(execReq);
     queryId = execResp.getQueryId();
     try {
@@ -427,12 +413,8 @@
       throw new IoTDBSQLException(e.getMessage(), execResp.getStatus());
     }
     this.resultSet = new IoTDBQueryResultSet(this, execResp.getColumns(),
-<<<<<<< HEAD
-        execResp.getDataTypeList(), execResp.ignoreTimeStamp, client, sql, queryId, sessionId);
-=======
         execResp.getDataTypeList(), execResp.ignoreTimeStamp, client, sql, queryId,
         sessionId, execResp.queryDataSet);
->>>>>>> 22001156
     return resultSet;
   }
 
